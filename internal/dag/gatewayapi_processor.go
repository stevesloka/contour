// Copyright Project Contour Authors
// Licensed under the Apache License, Version 2.0 (the "License");
// you may not use this file except in compliance with the License.
// You may obtain a copy of the License at
//
//     http://www.apache.org/licenses/LICENSE-2.0
//
// Unless required by applicable law or agreed to in writing, software
// distributed under the License is distributed on an "AS IS" BASIS,
// WITHOUT WARRANTIES OR CONDITIONS OF ANY KIND, either express or implied.
// See the License for the specific language governing permissions and
// limitations under the License.

package dag

import (
	"fmt"
	"net"
	"net/http"
	"regexp"
	"strings"

	"github.com/projectcontour/contour/internal/errors"
	"github.com/projectcontour/contour/internal/k8s"
	"github.com/projectcontour/contour/internal/status"

	"github.com/sirupsen/logrus"
	metav1 "k8s.io/apimachinery/pkg/apis/meta/v1"
	"k8s.io/apimachinery/pkg/labels"
	"k8s.io/apimachinery/pkg/types"
	"k8s.io/apimachinery/pkg/util/intstr"
	"k8s.io/apimachinery/pkg/util/validation"
	"k8s.io/apimachinery/pkg/util/validation/field"
	"k8s.io/utils/pointer"
	gatewayapi_v1alpha1 "sigs.k8s.io/gateway-api/apis/v1alpha1"
)

const (
	KindHTTPRoute = "HTTPRoute"
	KindTLSRoute  = "TLSRoute"
)

// GatewayAPIProcessor translates Gateway API types into DAG
// objects and adds them to the DAG.
type GatewayAPIProcessor struct {
	logrus.FieldLogger

	dag    *DAG
	source *KubernetesCache
}

// matchConditions holds match rules.
type matchConditions struct {
	pathMatchConditions  []MatchCondition
	headerMatchCondition []HeaderMatchCondition
}

// Run translates Service APIs into DAG objects and
// adds them to the DAG.
func (p *GatewayAPIProcessor) Run(dag *DAG, source *KubernetesCache) {
	var errs field.ErrorList
	path := field.NewPath("spec")

	p.dag = dag
	p.source = source

	// reset the processor when we're done
	defer func() {
		p.dag = nil
		p.source = nil
	}()

	// Gateway and GatewayClass must be defined for resources to be processed.
	if p.source.gateway == nil {
		p.Info("No gateway found in DAG.")
		return
	}
	if p.source.gatewayclass == nil {
		p.Info("No gatewayclass found in DAG.")
		return
	}

	// See if the referenced gatewayclass is admitted.
	gcAdmitted := false
	for _, c := range p.source.gatewayclass.Status.Conditions {
		if c.Type == string(gatewayapi_v1alpha1.GatewayClassConditionStatusAdmitted) && c.Status == metav1.ConditionTrue {
			gcAdmitted = true
		}
	}

	if !gcAdmitted {
		p.Errorf("GatewayClassName %s is not admitted.", p.source.gateway.Spec.GatewayClassName)
		errs = append(errs, field.Invalid(path.Child("gatewayClassName"), p.source.gateway.Spec.GatewayClassName,
			"is not admitted"))
	}

	if len(p.source.gateway.Spec.Addresses) > 0 {
		p.Error("Spec.Addresses is unsupported")
		errs = append(errs, field.NotSupported(path, p.source.gateway.Spec.Addresses, []string{}))
	}

	for _, listener := range p.source.gateway.Spec.Listeners {

		var matchingHTTPRoutes []*gatewayapi_v1alpha1.HTTPRoute
		var matchingTLSRoutes []*gatewayapi_v1alpha1.TLSRoute
		var listenerSecret *Secret

		// Validate the Protocol on the selector is a supported type.
		switch listener.Protocol {
		case gatewayapi_v1alpha1.HTTPSProtocolType:
			// Validate that if protocol is type HTTPS, that TLS is defined.
			if listener.TLS == nil {
				p.Errorf("Listener.TLS is required when protocol is %q.", listener.Protocol)
				continue
			}

			// Check for TLS on the Gateway.
			if listenerSecret = p.validGatewayTLS(listener); listenerSecret == nil {
				// If TLS was configured on the Listener, but it's invalid, don't allow any
				// routes to be bound to this listener since it can't serve TLS traffic.
				continue
			}
		case gatewayapi_v1alpha1.TLSProtocolType:

			// TLS is required for the type TLS.
			if listener.TLS == nil {
				p.Errorf("Listener.TLS is required when protocol is %q.", listener.Protocol)
				continue
			}

			if listener.TLS.Mode != nil {
				switch *listener.TLS.Mode {
				case gatewayapi_v1alpha1.TLSModeTerminate:
					// Check for TLS on the Gateway.
					if listenerSecret = p.validGatewayTLS(listener); listenerSecret == nil {
						// If TLS was configured on the Listener, but it's invalid, don't allow any
						// routes to be bound to this listener since it can't serve TLS traffic.
						continue
					}
				case gatewayapi_v1alpha1.TLSModePassthrough:
					if listener.TLS.CertificateRef != nil {
						p.Errorf("Listener.TLS.CertificateRef cannot be defined when TLS Mode is %q.", *listener.TLS.Mode)
						continue
					}
				}
			}
		case gatewayapi_v1alpha1.HTTPProtocolType:
			break
		default:
			p.Errorf("Listener.Protocol %q is not supported.", listener.Protocol)
			continue
		}

		// Validate the Group on the selector is a supported type.
		if listener.Routes.Group != nil {
			if *listener.Routes.Group != gatewayapi_v1alpha1.GroupName {
				p.Errorf("Listener.Routes.Group %q is not supported.", listener.Routes.Group)
				continue
			}
		}

		// Validate the Kind on the selector is a supported type.
		if listener.Routes.Kind != KindHTTPRoute && listener.Routes.Kind != KindTLSRoute {
			p.Errorf("Listener.Routes.Kind %q is not supported.", listener.Routes.Kind)
			continue
		}

		switch listener.Routes.Kind {
		case KindHTTPRoute:
			for _, route := range p.source.httproutes {

				// Filter the HTTPRoutes that match the gateway which Contour is configured to watch.
				// RouteBindingSelector defines a schema for associating routes with the Gateway.
				// If Namespaces and Selector are defined, only routes matching both selectors are associated with the Gateway.

				// ## RouteBindingSelector ##
				//
				// Selector specifies a set of route labels used for selecting routes to associate
				// with the Gateway. If this Selector is defined, only routes matching the Selector
				// are associated with the Gateway. An empty Selector matches all routes.

				nsMatches, err := p.namespaceMatches(listener.Routes.Namespaces, route.Namespace)
				if err != nil {
					p.Errorf("error validating namespaces against Listener.Routes.Namespaces: %s", err)
				}

				selMatches, err := selectorMatches(listener.Routes.Selector, route.Labels)
				if err != nil {
					p.Errorf("error validating routes against Listener.Routes.Selector: %s", err)
				}

				// If all the match criteria for this HTTPRoute match the Gateway, then add
				// the route to the set of matchingRoutes.
				if selMatches && nsMatches {

					if !p.gatewayMatches(route.Spec.Gateways, route.Namespace) {

						// If a label selector or namespace selector matches, but the gateway Allow doesn't
						// then set the "Admitted: false" for the route.
						routeAccessor, commit := p.dag.StatusCache.RouteConditionsAccessor(k8s.NamespacedNameOf(route), route.Generation, status.ResourceHTTPRoute, route.Status.Gateways)
						routeAccessor.AddCondition(gatewayapi_v1alpha1.ConditionRouteAdmitted, metav1.ConditionFalse, status.ReasonGatewayAllowMismatch, "Gateway RouteSelector matches, but GatewayAllow has mismatch.")
						commit()
						continue
					}

					// Empty Selector matches all routes.
					matchingHTTPRoutes = append(matchingHTTPRoutes, route)
				}
			}
		case KindTLSRoute:

			// Validate the listener protocol is type=TLS.
			if listener.Protocol != gatewayapi_v1alpha1.TLSProtocolType {
				p.Errorf("invalid listener protocol %q for Kind: TLSRoute", listener.Protocol)
				continue
			}

			for _, route := range p.source.tlsroutes {
				// Filter the TLSRoutes that match the gateway which Contour is configured to watch.
				// RouteBindingSelector defines a schema for associating routes with the Gateway.
				// If Namespaces and Selector are defined, only routes matching both selectors are associated with the Gateway.

				// ## RouteBindingSelector ##
				//
				// Selector specifies a set of route labels used for selecting routes to associate
				// with the Gateway. If this Selector is defined, only routes matching the Selector
				// are associated with the Gateway. An empty Selector matches all routes.

				nsMatches, err := p.namespaceMatches(listener.Routes.Namespaces, route.Namespace)
				if err != nil {
					p.Errorf("error validating namespaces against Listener.Routes.Namespaces: %s", err)
				}

				selMatches, err := selectorMatches(listener.Routes.Selector, route.Labels)
				if err != nil {
					p.Errorf("error validating routes against Listener.Routes.Selector: %s", err)
				}

				if selMatches && nsMatches {

					if !p.gatewayMatches(route.Spec.Gateways, route.Namespace) {

						// If a label selector or namespace selector matches, but the gateway Allow doesn't
						// then set the "Admitted: false" for the route.
						routeAccessor, commit := p.dag.StatusCache.RouteConditionsAccessor(k8s.NamespacedNameOf(route), route.Generation, status.ResourceTLSRoute, route.Status.Gateways)
						routeAccessor.AddCondition(gatewayapi_v1alpha1.ConditionRouteAdmitted, metav1.ConditionFalse, status.ReasonGatewayAllowMismatch, "Gateway RouteSelector matches, but GatewayAllow has mismatch.")
						commit()
						continue
					}

					// Empty Selector matches all routes.
					matchingTLSRoutes = append(matchingTLSRoutes, route)
				}
			}
		}

		validGateway := len(errs) == 0

		// Process all the HTTPRoutes that match this Gateway.
		for _, matchingRoute := range matchingHTTPRoutes {
			p.computeHTTPRoute(matchingRoute, listenerSecret, listener.Hostname, validGateway)
		}

		// Process all the routes that match this Gateway.
		for _, matchingRoute := range matchingTLSRoutes {
<<<<<<< HEAD
			p.computeTLSRoute(matchingRoute, listenerSecret)
=======
			p.computeTLSRoute(matchingRoute, validGateway)
>>>>>>> 14464add
		}
	}
	p.computeGateway(p.source.gateway, errs)
}

func (p *GatewayAPIProcessor) validGatewayTLS(listener gatewayapi_v1alpha1.Listener) *Secret {

	// Validate the CertificateRef is configured.
	if listener.TLS == nil || listener.TLS.CertificateRef == nil {
		p.Errorf("Spec.VirtualHost.TLS.CertificateRef is not configured.")
		return nil
	}

	// Validate a v1.Secret is referenced which can be kind: secret & group: core.
	// ref: https://github.com/kubernetes-sigs/gateway-api/pull/562
	if !isSecretRef(listener.TLS.CertificateRef) {
		p.Error("Spec.VirtualHost.TLS Secret must be type core.Secret")
		return nil
	}

	listenerSecret, err := p.source.LookupSecret(types.NamespacedName{Name: listener.TLS.CertificateRef.Name, Namespace: p.source.gateway.Namespace}, validSecret)
	if err != nil {
		p.Errorf("Spec.VirtualHost.TLS Secret %q is invalid: %s", listener.TLS.CertificateRef.Name, err)
		return nil
	}
	return listenerSecret
}

func isSecretRef(certificateRef *gatewayapi_v1alpha1.LocalObjectReference) bool {
	return strings.ToLower(certificateRef.Kind) == "secret" && strings.ToLower(certificateRef.Group) == "core"
}

// computeHosts validates the hostnames for a HTTPRoute as well as validating
// that the hostname on the HTTPRoute matches what is optionally defined on the
// listener.hostname.
func (p *GatewayAPIProcessor) computeHosts(hostnames []gatewayapi_v1alpha1.Hostname, listenerHostname *gatewayapi_v1alpha1.Hostname) (map[string]struct{}, []error) {

	hosts := make(map[string]struct{})
	var errors []error

	// Determine the hosts on the hostnames, if no hosts
	// are defined, then set to "*". If the listenerHostname is defined,
	// then the route must match the Gateway hostname.
	if len(hostnames) == 0 && listenerHostname == nil {
		hosts["*"] = struct{}{}
		return hosts, nil
	}

	if listenerHostname != nil {
		if string(*listenerHostname) != "*" {

			// Validate listener hostname.
			if err := validHostName(string(*listenerHostname)); err != nil {
				return hosts, []error{err}
			}

			if len(hostnames) == 0 {
				hosts[string(*listenerHostname)] = struct{}{}
				return hosts, nil
			}
		}
	}

	for _, host := range hostnames {

		hostname := string(host)

		// Validate the hostname.
		if err := validHostName(hostname); err != nil {
			errors = append(errors, err)
			continue
		}

		if listenerHostname != nil {
			lhn := string(*listenerHostname)

			// A "*" hostname matches anything.
			if lhn == "*" {
				hosts[hostname] = struct{}{}
				continue
			} else if lhn == hostname {
				// If the listener.hostname matches then no need to
				// do any other validation.
				hosts[hostname] = struct{}{}
				continue
			} else if strings.Contains(lhn, "*") {

				if removeFirstDNSLabel(lhn) != removeFirstDNSLabel(hostname) {
					errors = append(errors, fmt.Errorf("gateway hostname %q does not match route hostname %q", lhn, hostname))
					continue
				}
			} else {
				// Validate the gateway listener hostname matches the hostnames hostname.
				errors = append(errors, fmt.Errorf("gateway hostname %q does not match route hostname %q", lhn, hostname))
				continue
			}
		}
		hosts[hostname] = struct{}{}
	}
	return hosts, errors
}

func removeFirstDNSLabel(input string) string {
	if strings.Contains(input, ".") {
		return input[strings.IndexAny(input, "."):]
	}
	return input
}

func validHostName(hostname string) error {
	if isIP := net.ParseIP(hostname) != nil; isIP {
		return fmt.Errorf("hostname %q must be a DNS name, not an IP address", hostname)
	}
	if strings.Contains(hostname, "*") {
		if errs := validation.IsWildcardDNS1123Subdomain(hostname); errs != nil {
			return fmt.Errorf("invalid hostname %q: %v", hostname, errs)
		}
	} else {
		if errs := validation.IsDNS1123Subdomain(hostname); errs != nil {
			return fmt.Errorf("invalid hostname %q: %v", hostname, errs)
		}
	}
	return nil
}

// namespaceMatches returns true if the namespaces selector matches
// the HTTPRoute that is being processed.
func (p *GatewayAPIProcessor) namespaceMatches(namespaces *gatewayapi_v1alpha1.RouteNamespaces, namespace string) (bool, error) {
	// From indicates where Routes will be selected for this Gateway.
	// Possible values are:
	//   * All: Routes in all namespaces may be used by this Gateway.
	//   * Selector: Routes in namespaces selected by the selector may be used by
	//     this Gateway.
	//   * Same: Only Routes in the same namespace may be used by this Gateway.

	if namespaces == nil {
		return true, nil
	}

	if namespaces.From == nil {
		return true, nil
	}

	switch *namespaces.From {
	case gatewayapi_v1alpha1.RouteSelectAll:
		return true, nil
	case gatewayapi_v1alpha1.RouteSelectSame:
		return p.source.ConfiguredGateway.Namespace == namespace, nil
	case gatewayapi_v1alpha1.RouteSelectSelector:
		if len(namespaces.Selector.MatchLabels) == 0 && len(namespaces.Selector.MatchExpressions) == 0 {
			return false, fmt.Errorf("RouteNamespaces selector must be specified when `RouteSelectType=Selector`")
		}

		// Look up the HTTPRoute's namespace in the list of cached namespaces.
		if ns := p.source.namespaces[namespace]; ns != nil {

			// Check that the route's namespace is included in the Gateway's
			// namespace selector/expression.
			l, err := metav1.LabelSelectorAsSelector(namespaces.Selector)
			if err != nil {
				return false, err
			}

			// Look for matching labels on Selector.
			return l.Matches(labels.Set(ns.Labels)), nil
		}
	}
	return true, nil
}

// gatewayMatches returns true if "AllowAll" is set, the "SameNamespace" is set and the HTTPRoute
// matches the Gateway's namespace, or the "FromList" is set and the gateway Contour is watching
// matches one from the list.
func (p *GatewayAPIProcessor) gatewayMatches(routeGateways *gatewayapi_v1alpha1.RouteGateways, namespace string) bool {

	if routeGateways == nil || routeGateways.Allow == nil {
		return true
	}

	switch *routeGateways.Allow {
	case gatewayapi_v1alpha1.GatewayAllowAll:
		return true
	case gatewayapi_v1alpha1.GatewayAllowFromList:
		for _, gateway := range routeGateways.GatewayRefs {
			if gateway.Name == p.source.ConfiguredGateway.Name && gateway.Namespace == p.source.ConfiguredGateway.Namespace {
				return true
			}
		}
	case gatewayapi_v1alpha1.GatewayAllowSameNamespace:
		return p.source.ConfiguredGateway.Namespace == namespace
	}
	return false
}

// selectorMatches returns true if the selector matches the labels on the object or is not defined.
func selectorMatches(selector *metav1.LabelSelector, objLabels map[string]string) (bool, error) {

	if selector == nil {
		return true, nil
	}

	// If a selector is defined then check that it matches the labels on the object.
	if len(selector.MatchLabels) > 0 || len(selector.MatchExpressions) > 0 {
		l, err := metav1.LabelSelectorAsSelector(selector)
		if err != nil {
			return false, err
		}

		// Look for matching labels on Selector.
		return l.Matches(labels.Set(objLabels)), nil
	}
	// If no selector is defined then it matches by default.
	return true, nil
}

<<<<<<< HEAD
func (p *GatewayAPIProcessor) computeTLSRoute(route *gatewayapi_v1alpha1.TLSRoute, listenerSecret *Secret) {
=======
func (p *GatewayAPIProcessor) computeGateway(gw *gatewayapi_v1alpha1.Gateway, fieldErrs field.ErrorList) {
	gwAccessor, commit := p.dag.StatusCache.GatewayConditionsAccessor(k8s.NamespacedNameOf(gw), gw.Generation, status.ResourceGateway, &gw.Status)
	defer commit()

	// Determine the gateway status based on fieldErrs.
	switch len(fieldErrs) {
	case 0:
		gwAccessor.AddCondition(gatewayapi_v1alpha1.GatewayConditionScheduled, metav1.ConditionTrue, status.ReasonValidGateway, "Valid Gateway")
	default:
		gwAccessor.AddCondition(gatewayapi_v1alpha1.GatewayConditionScheduled, metav1.ConditionFalse, status.ReasonInvalidGateway, errors.ParseFieldErrors(fieldErrs))
	}
}

func (p *GatewayAPIProcessor) computeTLSRoute(route *gatewayapi_v1alpha1.TLSRoute, validGateway bool) {
>>>>>>> 14464add

	routeAccessor, commit := p.dag.StatusCache.RouteConditionsAccessor(k8s.NamespacedNameOf(route), route.Generation, status.ResourceTLSRoute, route.Status.Gateways)
	defer commit()

	for _, rule := range route.Spec.Rules {
		var hosts []string
		var matchErrors []error
		totalSnis := 0

		// Build the set of SNIs that are applied to this TLSRoute.
		for _, match := range rule.Matches {
			for _, snis := range match.SNIs {
				totalSnis++
				if err := validHostName(string(snis)); err != nil {
					matchErrors = append(matchErrors, err)
					continue
				}
				hosts = append(hosts, string(snis))
			}
		}

		// If there are any errors with the supplied hostnames, then
		// add a condition to the route.
		for _, err := range matchErrors {
			routeAccessor.AddCondition(status.ConditionResolvedRefs, metav1.ConditionFalse, status.ReasonDegraded, err.Error())
		}

		// If all the supplied SNIs are invalid, then this route is invalid
		// and should be dropped.
		if len(matchErrors) != 0 && len(matchErrors) == totalSnis {
			continue
		}

		// If SNIs is unspecified, then all
		// requests associated with the gateway TLS listener will match.
		// This can be used to define a default backend for a TLS listener.
		if len(hosts) == 0 {
			hosts = []string{"*"}
		}

		if len(rule.ForwardTo) == 0 {
			routeAccessor.AddCondition(status.ConditionResolvedRefs, metav1.ConditionFalse, status.ReasonDegraded, "At least one Spec.Rules.ForwardTo must be specified.")
			continue
		}

		var proxy TCPProxy
		for _, forward := range rule.ForwardTo {

			service, err := p.validateForwardTo(forward.ServiceName, forward.Port, route.Namespace)
			if err != nil {
				routeAccessor.AddCondition(status.ConditionResolvedRefs, metav1.ConditionFalse, status.ReasonDegraded, err.Error())
				continue
			}

			proxy.Clusters = append(proxy.Clusters, &Cluster{
				Upstream: service,
				SNI:      service.ExternalName,
			})
		}

		if len(proxy.Clusters) == 0 {
			// No valid clusters so the route should get rejected.
			continue
		}

<<<<<<< HEAD
		for _, host := range hosts {
			secure := p.dag.EnsureSecureVirtualHost(ListenerName{Name: host, ListenerName: "ingress_https"})

			if listenerSecret != nil {
				secure.Secret = listenerSecret
			}

			secure.TCPProxy = &proxy
=======
		if !validGateway {
			routeAccessor.AddCondition(gatewayapi_v1alpha1.ConditionRouteAdmitted, metav1.ConditionFalse, status.ReasonInvalidGateway, "Invalid Gateway")
		} else {
			for _, host := range hosts {
				secure := p.dag.EnsureSecureVirtualHost(ListenerName{Name: host, ListenerName: "ingress_https"})
				secure.TCPProxy = &proxy
			}
>>>>>>> 14464add
		}
	}

	// Determine if any errors exist in conditions and set the "Admitted"
	// condition accordingly.
	switch len(routeAccessor.Conditions) {
	case 0:
		routeAccessor.AddCondition(gatewayapi_v1alpha1.ConditionRouteAdmitted, metav1.ConditionTrue, status.ReasonValid, "Valid TLSRoute")
	default:
		routeAccessor.AddCondition(gatewayapi_v1alpha1.ConditionRouteAdmitted, metav1.ConditionFalse, status.ReasonErrorsExist, "Errors found, check other Conditions for details.")
	}
}

func (p *GatewayAPIProcessor) computeHTTPRoute(route *gatewayapi_v1alpha1.HTTPRoute, listenerSecret *Secret, listenerHostname *gatewayapi_v1alpha1.Hostname, validGateway bool) {
	routeAccessor, commit := p.dag.StatusCache.RouteConditionsAccessor(k8s.NamespacedNameOf(route), route.Generation, status.ResourceHTTPRoute, route.Status.Gateways)
	defer commit()

	hosts, errs := p.computeHosts(route.Spec.Hostnames, listenerHostname)
	for _, err := range errs {
		routeAccessor.AddCondition(status.ConditionResolvedRefs, metav1.ConditionFalse, status.ReasonDegraded, err.Error())
	}

	// Check if all the hostnames are invalid.
	if len(hosts) == 0 {
		routeAccessor.AddCondition(gatewayapi_v1alpha1.ConditionRouteAdmitted, metav1.ConditionFalse, status.ReasonErrorsExist, "Errors found, check other Conditions for details.")
		return
	}

	// Validate TLS Configuration
	if route.Spec.TLS != nil {
		routeAccessor.AddCondition(status.ConditionNotImplemented, metav1.ConditionTrue, status.ReasonNotImplemented, "HTTPRoute.Spec.TLS: Not yet implemented.")
	}

	for _, rule := range route.Spec.Rules {

		var matchconditions []*matchConditions

		for _, match := range rule.Matches {
			mc := &matchConditions{}
			if err := pathMatchCondition(mc, match.Path); err != nil {
				routeAccessor.AddCondition(status.ConditionNotImplemented, metav1.ConditionTrue, status.ReasonPathMatchType, "HTTPRoute.Spec.Rules.PathMatch: Only Prefix match type and Exact match type are supported.")
			}

			if err := headerMatchCondition(mc, match.Headers); err != nil {
				routeAccessor.AddCondition(status.ConditionNotImplemented, metav1.ConditionTrue, status.ReasonHeaderMatchType, "HTTPRoute.Spec.Rules.HeaderMatch: Only Exact match type is supported.")
			}
			matchconditions = append(matchconditions, mc)
		}

		if len(rule.ForwardTo) == 0 {
			routeAccessor.AddCondition(status.ConditionResolvedRefs, metav1.ConditionFalse, status.ReasonDegraded, "At least one Spec.Rules.ForwardTo must be specified.")
			continue
		}

		var clusters []*Cluster

		// Validate the ForwardTos.
		totalWeight := uint32(0)
		for _, forward := range rule.ForwardTo {

			service, err := p.validateForwardTo(forward.ServiceName, forward.Port, route.Namespace)
			if err != nil {
				routeAccessor.AddCondition(status.ConditionResolvedRefs, metav1.ConditionFalse, status.ReasonDegraded, err.Error())
				continue
			}

			var headerPolicy *HeadersPolicy
			for _, filter := range forward.Filters {
				switch filter.Type {
				case gatewayapi_v1alpha1.HTTPRouteFilterRequestHeaderModifier:
					var err error
					headerPolicy, err = headersPolicyGatewayAPI(filter.RequestHeaderModifier)
					if err != nil {
						routeAccessor.AddCondition(status.ConditionResolvedRefs, metav1.ConditionFalse, status.ReasonDegraded, fmt.Sprintf("%s on request headers", err))
					}
				default:
					routeAccessor.AddCondition(status.ConditionNotImplemented, metav1.ConditionTrue, status.ReasonHTTPRouteFilterType, "HTTPRoute.Spec.Rules.ForwardTo.Filters: Only RequestHeaderModifier type is supported.")
				}
			}

			// Route defaults to a weight of "1" unless otherwise specified.
			routeWeight := uint32(1)
			if forward.Weight != nil {
				routeWeight = uint32(*forward.Weight)
			}

			// Keep track of all the weights for this set of forwardTos. This will be
			// used later to understand if all the weights are set to zero.
			totalWeight += routeWeight

			// https://github.com/projectcontour/contour/issues/3593
			service.Weighted.Weight = routeWeight
			clusters = append(clusters, p.cluster(headerPolicy, service, routeWeight))
		}

		var headerPolicy *HeadersPolicy
		for _, filter := range rule.Filters {
			switch filter.Type {
			case gatewayapi_v1alpha1.HTTPRouteFilterRequestHeaderModifier:
				var err error
				headerPolicy, err = headersPolicyGatewayAPI(filter.RequestHeaderModifier)
				if err != nil {
					routeAccessor.AddCondition(status.ConditionResolvedRefs, metav1.ConditionFalse, status.ReasonDegraded, fmt.Sprintf("%s on request headers", err))
				}
			default:
				routeAccessor.AddCondition(status.ConditionNotImplemented, metav1.ConditionTrue, status.ReasonHTTPRouteFilterType, "HTTPRoute.Spec.Rules.Filters: Only RequestHeaderModifier type is supported.")
			}
		}

		routes := p.routes(matchconditions, headerPolicy, clusters)
		for host := range hosts {
			for _, route := range routes {
				// If there aren't any valid services, or the total weight of all of
				// them equal zero, then return 503 responses to the caller.
				if len(clusters) == 0 || totalWeight == 0 {
					// Configure a direct response HTTP status code of 503 so the
					// route still matches the configured conditions since the
					// service is missing or invalid.
					route.DirectResponse = &DirectResponse{
						StatusCode: http.StatusServiceUnavailable,
					}
				}

				// If we have a wildcard match, add a header match regex rule to match the
				// hostname so we can be sure to only match one DNS label. This is required
				// as Envoy's virtualhost hostname wildcard matching can match multiple
				// labels. This match ignores a port in the hostname in case it is present.
				if strings.HasPrefix(host, "*.") {
					route.HeaderMatchConditions = append(route.HeaderMatchConditions, HeaderMatchCondition{
						// Internally Envoy uses the HTTP/2 ":authority" header in
						// place of the HTTP/1 "host" header.
						// See: https://www.envoyproxy.io/docs/envoy/latest/api-v3/config/route/v3/route_components.proto#config-route-v3-headermatcher
						Name:      ":authority",
						MatchType: HeaderMatchTypeRegex,
						Value:     singleDNSLabelWildcardRegex + regexp.QuoteMeta(host[1:]),
					})
				}

				switch {
				case !validGateway:
					routeAccessor.AddCondition(gatewayapi_v1alpha1.ConditionRouteAdmitted, metav1.ConditionFalse, status.ReasonInvalidGateway, "Invalid Gateway")
				case listenerSecret != nil:
					svhost := p.dag.EnsureSecureVirtualHost(ListenerName{Name: host, ListenerName: "ingress_https"})
					svhost.Secret = listenerSecret
					svhost.addRoute(route)
				default:
					vhost := p.dag.EnsureVirtualHost(ListenerName{Name: host, ListenerName: "ingress_http"})
					vhost.addRoute(route)
				}
			}
		}
	}

	// Determine if any errors exist in conditions and set the "Admitted"
	// condition accordingly.
	switch len(routeAccessor.Conditions) {
	case 0:
		routeAccessor.AddCondition(gatewayapi_v1alpha1.ConditionRouteAdmitted, metav1.ConditionTrue, status.ReasonValid, "Valid HTTPRoute")
	default:
		routeAccessor.AddCondition(gatewayapi_v1alpha1.ConditionRouteAdmitted, metav1.ConditionFalse, status.ReasonErrorsExist, "Errors found, check other Conditions for details.")
	}
}

// validateForwardTo verifies that the specified forwardTo is valid.
// Returns an error if not or the service found in the cache.
func (p *GatewayAPIProcessor) validateForwardTo(serviceName *string, port *gatewayapi_v1alpha1.PortNumber, namespace string) (*Service, error) {
	// Verify the service is valid
	if serviceName == nil {
		return nil, fmt.Errorf("Spec.Rules.ForwardTo.ServiceName must be specified")
	}

	// TODO: Do not require port to be present (#3352).
	if port == nil {
		return nil, fmt.Errorf("Spec.Rules.ForwardTo.ServicePort must be specified")
	}

	meta := types.NamespacedName{Name: *serviceName, Namespace: namespace}

	// TODO: Refactor EnsureService to take an int32 so conversion to intstr is not needed.
	service, err := p.dag.EnsureService(meta, intstr.FromInt(int(*port)), p.source)
	if err != nil {
		return nil, fmt.Errorf("service %q does not exist", meta.Name)
	}

	return service, nil
}

func pathMatchCondition(mc *matchConditions, match *gatewayapi_v1alpha1.HTTPPathMatch) error {

	if match == nil {
		mc.pathMatchConditions = append(mc.pathMatchConditions, &PrefixMatchCondition{Prefix: "/"})
		return nil
	}

	path := pointer.StringDeref(match.Value, "/")

	if match.Type == nil {
		// If path match type is not defined, default to 'PrefixMatch'.
		mc.pathMatchConditions = append(mc.pathMatchConditions, &PrefixMatchCondition{Prefix: path})
	} else {
		switch *match.Type {
		case gatewayapi_v1alpha1.PathMatchPrefix:
			mc.pathMatchConditions = append(mc.pathMatchConditions, &PrefixMatchCondition{Prefix: path})
		case gatewayapi_v1alpha1.PathMatchExact:
			mc.pathMatchConditions = append(mc.pathMatchConditions, &ExactMatchCondition{Path: path})
		default:
			return fmt.Errorf("HTTPRoute.Spec.Rules.PathMatch: Only Prefix match type and Exact match type are supported")
		}
	}
	return nil
}

func headerMatchCondition(mc *matchConditions, match *gatewayapi_v1alpha1.HTTPHeaderMatch) error {
	if match == nil {
		return nil
	}

	// HeaderMatchTypeExact is the default if not defined in the object.
	headerMatchType := HeaderMatchTypeExact
	if match.Type != nil {
		switch *match.Type {
		case gatewayapi_v1alpha1.HeaderMatchExact:
			headerMatchType = HeaderMatchTypeExact
		default:
			return fmt.Errorf("HTTPRoute.Spec.Rules.HeaderMatch: Only Exact match type is supported")
		}
	}

	for k, v := range match.Values {
		mc.headerMatchCondition = append(mc.headerMatchCondition, HeaderMatchCondition{MatchType: headerMatchType, Name: k, Value: v})
	}

	return nil
}

// routes builds a []*dag.Route for the supplied set of matchConditions, headerPolicy and clusters.
func (p *GatewayAPIProcessor) routes(matchConditions []*matchConditions, headerPolicy *HeadersPolicy, clusters []*Cluster) []*Route {
	var routes []*Route

	for _, mc := range matchConditions {
		for _, pathMatch := range mc.pathMatchConditions {
			r := &Route{
				Clusters: clusters,
			}
			r.PathMatchCondition = pathMatch
			r.HeaderMatchConditions = mc.headerMatchCondition
			r.RequestHeadersPolicy = headerPolicy
			routes = append(routes, r)
		}
	}

	return routes
}

// cluster builds a *dag.Cluster for the supplied set of headerPolicy and service.
func (p *GatewayAPIProcessor) cluster(headerPolicy *HeadersPolicy, service *Service, weight uint32) *Cluster {
	return &Cluster{
		Upstream:             service,
		Weight:               weight,
		Protocol:             service.Protocol,
		RequestHeadersPolicy: headerPolicy,
	}
}

func pathMatchTypePtr(pmt gatewayapi_v1alpha1.PathMatchType) *gatewayapi_v1alpha1.PathMatchType {
	return &pmt
}

func headerMatchTypePtr(hmt gatewayapi_v1alpha1.HeaderMatchType) *gatewayapi_v1alpha1.HeaderMatchType {
	return &hmt
}

func gatewayAllowTypePtr(gwType gatewayapi_v1alpha1.GatewayAllowType) *gatewayapi_v1alpha1.GatewayAllowType {
	return &gwType
}<|MERGE_RESOLUTION|>--- conflicted
+++ resolved
@@ -263,11 +263,7 @@
 
 		// Process all the routes that match this Gateway.
 		for _, matchingRoute := range matchingTLSRoutes {
-<<<<<<< HEAD
-			p.computeTLSRoute(matchingRoute, listenerSecret)
-=======
-			p.computeTLSRoute(matchingRoute, validGateway)
->>>>>>> 14464add
+			p.computeTLSRoute(matchingRoute, listenerSecret, validGateway)
 		}
 	}
 	p.computeGateway(p.source.gateway, errs)
@@ -483,9 +479,6 @@
 	return true, nil
 }
 
-<<<<<<< HEAD
-func (p *GatewayAPIProcessor) computeTLSRoute(route *gatewayapi_v1alpha1.TLSRoute, listenerSecret *Secret) {
-=======
 func (p *GatewayAPIProcessor) computeGateway(gw *gatewayapi_v1alpha1.Gateway, fieldErrs field.ErrorList) {
 	gwAccessor, commit := p.dag.StatusCache.GatewayConditionsAccessor(k8s.NamespacedNameOf(gw), gw.Generation, status.ResourceGateway, &gw.Status)
 	defer commit()
@@ -499,8 +492,7 @@
 	}
 }
 
-func (p *GatewayAPIProcessor) computeTLSRoute(route *gatewayapi_v1alpha1.TLSRoute, validGateway bool) {
->>>>>>> 14464add
+func (p *GatewayAPIProcessor) computeTLSRoute(route *gatewayapi_v1alpha1.TLSRoute, listenerSecret *Secret, validGateway bool) {
 
 	routeAccessor, commit := p.dag.StatusCache.RouteConditionsAccessor(k8s.NamespacedNameOf(route), route.Generation, status.ResourceTLSRoute, route.Status.Gateways)
 	defer commit()
@@ -566,24 +558,18 @@
 			continue
 		}
 
-<<<<<<< HEAD
-		for _, host := range hosts {
-			secure := p.dag.EnsureSecureVirtualHost(ListenerName{Name: host, ListenerName: "ingress_https"})
-
-			if listenerSecret != nil {
-				secure.Secret = listenerSecret
-			}
-
-			secure.TCPProxy = &proxy
-=======
 		if !validGateway {
 			routeAccessor.AddCondition(gatewayapi_v1alpha1.ConditionRouteAdmitted, metav1.ConditionFalse, status.ReasonInvalidGateway, "Invalid Gateway")
 		} else {
 			for _, host := range hosts {
 				secure := p.dag.EnsureSecureVirtualHost(ListenerName{Name: host, ListenerName: "ingress_https"})
+
+				if listenerSecret != nil {
+					secure.Secret = listenerSecret
+				}
+
 				secure.TCPProxy = &proxy
 			}
->>>>>>> 14464add
 		}
 	}
 
