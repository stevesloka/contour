// Copyright Project Contour Authors
// Licensed under the Apache License, Version 2.0 (the "License");
// you may not use this file except in compliance with the License.
// You may obtain a copy of the License at
//
//     http://www.apache.org/licenses/LICENSE-2.0
//
// Unless required by applicable law or agreed to in writing, software
// distributed under the License is distributed on an "AS IS" BASIS,
// WITHOUT WARRANTIES OR CONDITIONS OF ANY KIND, either express or implied.
// See the License for the specific language governing permissions and
// limitations under the License.

package dag

import (
	"errors"
	"net/http"
	"testing"
	"time"

	contour_api_v1 "github.com/projectcontour/contour/apis/projectcontour/v1"
	"github.com/projectcontour/contour/internal/fixture"
	"github.com/projectcontour/contour/internal/timeout"
	"github.com/stretchr/testify/assert"
	v1 "k8s.io/api/core/v1"
	networking_v1 "k8s.io/api/networking/v1"
	metav1 "k8s.io/apimachinery/pkg/apis/meta/v1"
	"k8s.io/apimachinery/pkg/types"
	"k8s.io/apimachinery/pkg/util/intstr"
	"k8s.io/utils/pointer"
	gatewayapi_v1alpha1 "sigs.k8s.io/gateway-api/apis/v1alpha1"
)

var sec1 = &v1.Secret{
	ObjectMeta: metav1.ObjectMeta{
		Name:      "secret",
		Namespace: "default",
	},
	Type: v1.SecretTypeTLS,
	Data: secretdata(fixture.CERTIFICATE, fixture.RSA_PRIVATE_KEY),
}

// Invalid cert in the secret
var secInvalid = &v1.Secret{
	ObjectMeta: metav1.ObjectMeta{
		Name:      "secret",
		Namespace: "default",
	},
	Type: v1.SecretTypeTLS,
	Data: secretdata("wrong", "wronger"),
}

func gatewayPort(port int) *gatewayapi_v1alpha1.PortNumber {
	p := gatewayapi_v1alpha1.PortNumber(port)
	return &p
}

func TestDAGInsertGatewayAPI(t *testing.T) {

	kuardService := &v1.Service{
		ObjectMeta: metav1.ObjectMeta{
			Name:      "kuard",
			Namespace: "projectcontour",
		},
		Spec: v1.ServiceSpec{
			Ports: []v1.ServicePort{{
				Name:       "http",
				Protocol:   "TCP",
				Port:       8080,
				TargetPort: intstr.FromInt(8080),
			}},
		},
	}

	kuardService2 := &v1.Service{
		ObjectMeta: metav1.ObjectMeta{
			Name:      "kuard2",
			Namespace: "projectcontour",
		},
		Spec: v1.ServiceSpec{
			Ports: []v1.ServicePort{{
				Name:       "http",
				Protocol:   "TCP",
				Port:       8080,
				TargetPort: intstr.FromInt(8080),
			}},
		},
	}

	kuardService3 := &v1.Service{
		ObjectMeta: metav1.ObjectMeta{
			Name:      "kuard3",
			Namespace: "projectcontour",
		},
		Spec: v1.ServiceSpec{
			Ports: []v1.ServicePort{{
				Name:       "http",
				Protocol:   "TCP",
				Port:       8080,
				TargetPort: intstr.FromInt(8080),
			}},
		},
	}

	kuardServiceCustomNs := &v1.Service{
		ObjectMeta: metav1.ObjectMeta{
			Name:      "kuard",
			Namespace: "custom",
		},
		Spec: v1.ServiceSpec{
			Ports: []v1.ServicePort{{
				Name:       "http",
				Protocol:   "TCP",
				Port:       8080,
				TargetPort: intstr.FromInt(8080),
			}},
		},
	}

	blogService := &v1.Service{
		ObjectMeta: metav1.ObjectMeta{
			Name:      "blogsvc",
			Namespace: "projectcontour",
		},
		Spec: v1.ServiceSpec{
			Ports: []v1.ServicePort{{
				Name:       "http",
				Protocol:   "TCP",
				Port:       80,
				TargetPort: intstr.FromInt(8080),
			}},
		},
	}

	validClass := &gatewayapi_v1alpha1.GatewayClass{
		TypeMeta: metav1.TypeMeta{},
		ObjectMeta: metav1.ObjectMeta{
			Name: "test-validClass",
		},
		Spec: gatewayapi_v1alpha1.GatewayClassSpec{
			Controller: "projectcontour.io/contour",
		},
		Status: gatewayapi_v1alpha1.GatewayClassStatus{
			Conditions: []metav1.Condition{
				{
					Type:   string(gatewayapi_v1alpha1.GatewayClassConditionStatusAdmitted),
					Status: metav1.ConditionTrue,
				},
			},
		},
	}

	notAdmittedClass := &gatewayapi_v1alpha1.GatewayClass{
		TypeMeta: metav1.TypeMeta{},
		ObjectMeta: metav1.ObjectMeta{
			Name: "test-validClass",
		},
		Spec: gatewayapi_v1alpha1.GatewayClassSpec{
			Controller: "projectcontour.io/contour",
		},
		Status: gatewayapi_v1alpha1.GatewayClassStatus{
			Conditions: []metav1.Condition{
				{
					Type:   string(gatewayapi_v1alpha1.GatewayClassConditionStatusAdmitted),
					Status: metav1.ConditionFalse,
				},
			},
		},
	}

	gatewayWithSelector := &gatewayapi_v1alpha1.Gateway{
		ObjectMeta: metav1.ObjectMeta{
			Name:      "contour",
			Namespace: "projectcontour",
		},
		Spec: gatewayapi_v1alpha1.GatewaySpec{
			GatewayClassName: validClass.Name,
			Listeners: []gatewayapi_v1alpha1.Listener{{
				Port:     80,
				Protocol: gatewayapi_v1alpha1.HTTPProtocolType,
				Routes: gatewayapi_v1alpha1.RouteBindingSelector{
					Kind: KindHTTPRoute,
					Namespaces: &gatewayapi_v1alpha1.RouteNamespaces{
						From: routeSelectTypePtr(gatewayapi_v1alpha1.RouteSelectSame),
					},
					Selector: &metav1.LabelSelector{
						MatchLabels: map[string]string{
							"app": "contour",
						},
						MatchExpressions: []metav1.LabelSelectorRequirement{{
							Key:      "type",
							Operator: "In",
							Values:   []string{"controller"},
						}},
					},
				},
			}},
		},
	}

	sec1 := &v1.Secret{
		ObjectMeta: metav1.ObjectMeta{
			Name:      "tlscert",
			Namespace: "projectcontour",
		},
		Type: v1.SecretTypeTLS,
		Data: secretdata(fixture.CERTIFICATE, fixture.RSA_PRIVATE_KEY),
	}

	hostname := gatewayapi_v1alpha1.Hostname("gateway.projectcontour.io")
	wildcardHostname := gatewayapi_v1alpha1.Hostname("*.projectcontour.io")

	gatewayWithHostname := &gatewayapi_v1alpha1.Gateway{
		ObjectMeta: metav1.ObjectMeta{
			Name:      "contour",
			Namespace: "projectcontour",
		},
		Spec: gatewayapi_v1alpha1.GatewaySpec{
			GatewayClassName: validClass.Name,
			Listeners: []gatewayapi_v1alpha1.Listener{{
				Port:     80,
				Hostname: &hostname,
				Protocol: gatewayapi_v1alpha1.HTTPProtocolType,
				Routes: gatewayapi_v1alpha1.RouteBindingSelector{
					Kind: KindHTTPRoute,
					Namespaces: &gatewayapi_v1alpha1.RouteNamespaces{
						From: routeSelectTypePtr(gatewayapi_v1alpha1.RouteSelectSame),
					},
					Selector: &metav1.LabelSelector{
						MatchLabels: map[string]string{
							"app": "contour",
						},
						MatchExpressions: []metav1.LabelSelectorRequirement{{
							Key:      "type",
							Operator: "In",
							Values:   []string{"controller"},
						}},
					},
				},
			}},
		},
	}

	gatewayWithWildcardHostname := &gatewayapi_v1alpha1.Gateway{
		ObjectMeta: metav1.ObjectMeta{
			Name:      "contour",
			Namespace: "projectcontour",
		},
		Spec: gatewayapi_v1alpha1.GatewaySpec{
			GatewayClassName: validClass.Name,
			Listeners: []gatewayapi_v1alpha1.Listener{{
				Port:     80,
				Hostname: &wildcardHostname,
				Protocol: gatewayapi_v1alpha1.HTTPProtocolType,
				Routes: gatewayapi_v1alpha1.RouteBindingSelector{
					Kind: KindHTTPRoute,
					Namespaces: &gatewayapi_v1alpha1.RouteNamespaces{
						From: routeSelectTypePtr(gatewayapi_v1alpha1.RouteSelectSame),
					},
					Selector: &metav1.LabelSelector{
						MatchLabels: map[string]string{
							"app": "contour",
						},
						MatchExpressions: []metav1.LabelSelectorRequirement{{
							Key:      "type",
							Operator: "In",
							Values:   []string{"controller"},
						}},
					},
				},
			}},
		},
	}

	gatewayWithNotAdmittedClass := &gatewayapi_v1alpha1.Gateway{
		ObjectMeta: metav1.ObjectMeta{
			Name:      "contour",
			Namespace: "projectcontour",
		},
		Spec: gatewayapi_v1alpha1.GatewaySpec{
			GatewayClassName: notAdmittedClass.Name,
			Listeners: []gatewayapi_v1alpha1.Listener{{
				Port:     80,
				Hostname: &wildcardHostname,
				Protocol: gatewayapi_v1alpha1.HTTPProtocolType,
				Routes: gatewayapi_v1alpha1.RouteBindingSelector{
					Kind: KindHTTPRoute,
					Namespaces: &gatewayapi_v1alpha1.RouteNamespaces{
						From: routeSelectTypePtr(gatewayapi_v1alpha1.RouteSelectSame),
					},
					Selector: &metav1.LabelSelector{
						MatchLabels: map[string]string{
							"app": "contour",
						},
						MatchExpressions: []metav1.LabelSelectorRequirement{{
							Key:      "type",
							Operator: "In",
							Values:   []string{"controller"},
						}},
					},
				},
			}},
		},
	}

	gatewayWithAddresses := &gatewayapi_v1alpha1.Gateway{
		ObjectMeta: metav1.ObjectMeta{
			Name:      "contour",
			Namespace: "projectcontour",
		},
		Spec: gatewayapi_v1alpha1.GatewaySpec{
			GatewayClassName: validClass.Name,
			Addresses: []gatewayapi_v1alpha1.GatewayAddress{
				{
					Type:  gatewayAddressTypePtr(gatewayapi_v1alpha1.IPAddressType),
					Value: "1.2.3.4",
				},
			},
			Listeners: []gatewayapi_v1alpha1.Listener{{
				Port:     80,
				Protocol: gatewayapi_v1alpha1.HTTPProtocolType,
				Routes: gatewayapi_v1alpha1.RouteBindingSelector{
					Kind: KindHTTPRoute,
					Namespaces: &gatewayapi_v1alpha1.RouteNamespaces{
						From: routeSelectTypePtr(gatewayapi_v1alpha1.RouteSelectAll),
					},
				},
			}},
		},
	}

	gatewayTLSRouteNoSelector := &gatewayapi_v1alpha1.Gateway{
		ObjectMeta: metav1.ObjectMeta{
			Name:      "contour",
			Namespace: "projectcontour",
		},
		Spec: gatewayapi_v1alpha1.GatewaySpec{
			GatewayClassName: validClass.Name,
			Listeners: []gatewayapi_v1alpha1.Listener{{
				Port:     80,
				Protocol: gatewayapi_v1alpha1.TLSProtocolType,
				TLS: &gatewayapi_v1alpha1.GatewayTLSConfig{
					Mode: tlsModeTypePtr(gatewayapi_v1alpha1.TLSModePassthrough),
				},
				Routes: gatewayapi_v1alpha1.RouteBindingSelector{
					Kind: KindTLSRoute,
					Namespaces: &gatewayapi_v1alpha1.RouteNamespaces{
						From: routeSelectTypePtr(gatewayapi_v1alpha1.RouteSelectAll),
					},
				},
			}},
		},
	}

	gatewayTLSRouteModePassthrough := &gatewayapi_v1alpha1.Gateway{
		ObjectMeta: metav1.ObjectMeta{
			Name:      "contour",
			Namespace: "projectcontour",
		},
		Spec: gatewayapi_v1alpha1.GatewaySpec{
			GatewayClassName: validClass.Name,
			Listeners: []gatewayapi_v1alpha1.Listener{{
				Port:     80,
				Protocol: gatewayapi_v1alpha1.TLSProtocolType,
				TLS: &gatewayapi_v1alpha1.GatewayTLSConfig{
					Mode: tlsModeTypePtr(gatewayapi_v1alpha1.TLSModePassthrough),
				},
				Routes: gatewayapi_v1alpha1.RouteBindingSelector{
					Kind: KindTLSRoute,
					Namespaces: &gatewayapi_v1alpha1.RouteNamespaces{
						From: routeSelectTypePtr(gatewayapi_v1alpha1.RouteSelectAll),
					},
				},
			}},
		},
	}

	gatewayTLSRouteModeTerminate := &gatewayapi_v1alpha1.Gateway{
		ObjectMeta: metav1.ObjectMeta{
			Name:      "contour",
			Namespace: "projectcontour",
		},
		Spec: gatewayapi_v1alpha1.GatewaySpec{
			GatewayClassName: validClass.Name,
			Listeners: []gatewayapi_v1alpha1.Listener{{
				Port:     443,
				Protocol: gatewayapi_v1alpha1.TLSProtocolType,
				TLS: &gatewayapi_v1alpha1.GatewayTLSConfig{
					Mode: tlsModeTypePtr(gatewayapi_v1alpha1.TLSModeTerminate),
					CertificateRef: &gatewayapi_v1alpha1.LocalObjectReference{
						Group: "core",
						Kind:  "Secret",
						Name:  sec1.Name,
					},
				},
				Routes: gatewayapi_v1alpha1.RouteBindingSelector{
					Kind: KindTLSRoute,
					Namespaces: &gatewayapi_v1alpha1.RouteNamespaces{
						From: routeSelectTypePtr(gatewayapi_v1alpha1.RouteSelectAll),
					},
				},
			}},
		},
	}

	gatewayWithSameNamespace := &gatewayapi_v1alpha1.Gateway{
		ObjectMeta: metav1.ObjectMeta{
			Name:      "contour",
			Namespace: "projectcontour",
		},
		Spec: gatewayapi_v1alpha1.GatewaySpec{
			GatewayClassName: validClass.Name,
			Listeners: []gatewayapi_v1alpha1.Listener{{
				Port:     80,
				Protocol: gatewayapi_v1alpha1.HTTPProtocolType,
				Routes: gatewayapi_v1alpha1.RouteBindingSelector{
					Kind: KindHTTPRoute,
					Namespaces: &gatewayapi_v1alpha1.RouteNamespaces{
						From: routeSelectTypePtr(gatewayapi_v1alpha1.RouteSelectSame),
					},
				},
			}},
		},
	}

	gatewayWithTLSRouteSelector := &gatewayapi_v1alpha1.Gateway{
		ObjectMeta: metav1.ObjectMeta{
			Name:      "contour",
			Namespace: "projectcontour",
		},
		Spec: gatewayapi_v1alpha1.GatewaySpec{
			GatewayClassName: validClass.Name,
			Listeners: []gatewayapi_v1alpha1.Listener{{
				Port:     80,
				Protocol: gatewayapi_v1alpha1.TLSProtocolType,
				TLS: &gatewayapi_v1alpha1.GatewayTLSConfig{
					Mode: tlsModeTypePtr(gatewayapi_v1alpha1.TLSModePassthrough),
				},
				Routes: gatewayapi_v1alpha1.RouteBindingSelector{
					Kind: KindTLSRoute,

					Namespaces: &gatewayapi_v1alpha1.RouteNamespaces{
						From: routeSelectTypePtr(gatewayapi_v1alpha1.RouteSelectSame),
					},
					Selector: &metav1.LabelSelector{
						MatchLabels: map[string]string{
							"app": "contour",
						},
						MatchExpressions: []metav1.LabelSelectorRequirement{{
							Key:      "type",
							Operator: "In",
							Values:   []string{"controller"},
						}},
					},
				},
			}},
		},
	}

	gatewayWithOnlyTLS := &gatewayapi_v1alpha1.Gateway{
		ObjectMeta: metav1.ObjectMeta{
			Name:      "contour",
			Namespace: "projectcontour",
		},
		Spec: gatewayapi_v1alpha1.GatewaySpec{
			GatewayClassName: validClass.Name,
			Listeners: []gatewayapi_v1alpha1.Listener{{
				Port:     443,
				Protocol: gatewayapi_v1alpha1.HTTPSProtocolType,
				TLS: &gatewayapi_v1alpha1.GatewayTLSConfig{
					CertificateRef: &gatewayapi_v1alpha1.LocalObjectReference{
						Group: "core",
						Kind:  "Secret",
						Name:  sec1.Name,
					},
				},
				Routes: gatewayapi_v1alpha1.RouteBindingSelector{
					Kind: KindHTTPRoute,
					Namespaces: &gatewayapi_v1alpha1.RouteNamespaces{
						From: routeSelectTypePtr(gatewayapi_v1alpha1.RouteSelectAll),
					},
				},
			}},
		},
	}

	gatewayWithTLSandHTTP := &gatewayapi_v1alpha1.Gateway{
		ObjectMeta: metav1.ObjectMeta{
			Name:      "contour",
			Namespace: "projectcontour",
		},
		Spec: gatewayapi_v1alpha1.GatewaySpec{
			GatewayClassName: validClass.Name,
			Listeners: []gatewayapi_v1alpha1.Listener{{
				Port:     80,
				Protocol: gatewayapi_v1alpha1.HTTPProtocolType,
				Routes: gatewayapi_v1alpha1.RouteBindingSelector{
					Kind: KindHTTPRoute,
					Namespaces: &gatewayapi_v1alpha1.RouteNamespaces{
						From: routeSelectTypePtr(gatewayapi_v1alpha1.RouteSelectAll),
					},
				},
			}, {
				Port:     443,
				Protocol: gatewayapi_v1alpha1.HTTPSProtocolType,
				TLS: &gatewayapi_v1alpha1.GatewayTLSConfig{
					CertificateRef: &gatewayapi_v1alpha1.LocalObjectReference{
						Group: "core",
						Kind:  "Secret",
						Name:  sec1.Name,
					},
				},
				Routes: gatewayapi_v1alpha1.RouteBindingSelector{
					Kind: KindHTTPRoute,
					Namespaces: &gatewayapi_v1alpha1.RouteNamespaces{
						From: routeSelectTypePtr(gatewayapi_v1alpha1.RouteSelectAll),
					},
				},
			}},
		},
	}

	gatewaywithtlsDifferentselectors := &gatewayapi_v1alpha1.Gateway{
		ObjectMeta: metav1.ObjectMeta{
			Name:      "contour",
			Namespace: "projectcontour",
		},
		Spec: gatewayapi_v1alpha1.GatewaySpec{
			GatewayClassName: validClass.Name,
			Listeners: []gatewayapi_v1alpha1.Listener{{
				Port:     80,
				Protocol: gatewayapi_v1alpha1.HTTPProtocolType,
				Routes: gatewayapi_v1alpha1.RouteBindingSelector{
					Kind: KindHTTPRoute,
					Namespaces: &gatewayapi_v1alpha1.RouteNamespaces{
						From: routeSelectTypePtr(gatewayapi_v1alpha1.RouteSelectAll),
					},
					Selector: &metav1.LabelSelector{
						MatchExpressions: []metav1.LabelSelectorRequirement{{
							Key:      "protocol",
							Operator: "In",
							Values:   []string{"http"},
						}},
					},
				},
			}, {
				Port:     443,
				Protocol: gatewayapi_v1alpha1.HTTPSProtocolType,
				TLS: &gatewayapi_v1alpha1.GatewayTLSConfig{
					CertificateRef: &gatewayapi_v1alpha1.LocalObjectReference{
						Group: "core",
						Kind:  "Secret",
						Name:  sec1.Name,
					},
				},
				Routes: gatewayapi_v1alpha1.RouteBindingSelector{
					Kind: KindHTTPRoute,
					Namespaces: &gatewayapi_v1alpha1.RouteNamespaces{
						From: routeSelectTypePtr(gatewayapi_v1alpha1.RouteSelectAll),
					},
					Selector: &metav1.LabelSelector{
						MatchExpressions: []metav1.LabelSelectorRequirement{{
							Key:      "protocol",
							Operator: "In",
							Values:   []string{"https"},
						}},
					},
				},
			}},
		},
	}

	genericHTTPRoute := &gatewayapi_v1alpha1.HTTPRoute{
		ObjectMeta: metav1.ObjectMeta{
			Name:      "basic",
			Namespace: "projectcontour",
			Labels: map[string]string{
				"app":      "contour",
				"type":     "controller",
				"protocol": "http",
			},
		},
		Spec: gatewayapi_v1alpha1.HTTPRouteSpec{
			Gateways: &gatewayapi_v1alpha1.RouteGateways{
				Allow: gatewayAllowTypePtr(gatewayapi_v1alpha1.GatewayAllowSameNamespace),
			},
			Hostnames: []gatewayapi_v1alpha1.Hostname{
				"test.projectcontour.io",
			},
			Rules: []gatewayapi_v1alpha1.HTTPRouteRule{{
				Matches:   httpRouteMatch(gatewayapi_v1alpha1.PathMatchPrefix, "/"),
				ForwardTo: httpRouteForwardTo("kuard", 8080, 1),
			}},
		},
	}

	httpRouteProtocolHTTPS := &gatewayapi_v1alpha1.HTTPRoute{
		ObjectMeta: metav1.ObjectMeta{
			Name:      "basictls",
			Namespace: "projectcontour",
			Labels: map[string]string{
				"app":      "contour",
				"type":     "controller",
				"protocol": "https",
			},
		},
		Spec: gatewayapi_v1alpha1.HTTPRouteSpec{
			Gateways: &gatewayapi_v1alpha1.RouteGateways{
				Allow: gatewayAllowTypePtr(gatewayapi_v1alpha1.GatewayAllowSameNamespace),
			},
			Hostnames: []gatewayapi_v1alpha1.Hostname{
				"test.projectcontour.io",
			},
			Rules: []gatewayapi_v1alpha1.HTTPRouteRule{{
				Matches:   httpRouteMatch(gatewayapi_v1alpha1.PathMatchPrefix, "/"),
				ForwardTo: httpRouteForwardTo("blogsvc", 80, 1),
			}},
		},
	}

	gatewayWithAllNamespace := &gatewayapi_v1alpha1.Gateway{
		ObjectMeta: metav1.ObjectMeta{
			Name:      "contour",
			Namespace: "projectcontour",
		},
		Spec: gatewayapi_v1alpha1.GatewaySpec{
			GatewayClassName: validClass.Name,
			Listeners: []gatewayapi_v1alpha1.Listener{{
				Port:     80,
				Protocol: gatewayapi_v1alpha1.HTTPProtocolType,
				Routes: gatewayapi_v1alpha1.RouteBindingSelector{
					Kind: KindHTTPRoute,
					Namespaces: &gatewayapi_v1alpha1.RouteNamespaces{
						From: routeSelectTypePtr(gatewayapi_v1alpha1.RouteSelectAll),
					},
				},
			}},
		},
	}

	gatewayWithNamespaceSelector := &gatewayapi_v1alpha1.Gateway{
		ObjectMeta: metav1.ObjectMeta{
			Name:      "contour",
			Namespace: "projectcontour",
		},
		Spec: gatewayapi_v1alpha1.GatewaySpec{
			GatewayClassName: validClass.Name,
			Listeners: []gatewayapi_v1alpha1.Listener{{
				Port:     80,
				Protocol: gatewayapi_v1alpha1.HTTPProtocolType,
				Routes: gatewayapi_v1alpha1.RouteBindingSelector{
					Kind: KindHTTPRoute,
					Namespaces: &gatewayapi_v1alpha1.RouteNamespaces{
						From: routeSelectTypePtr(gatewayapi_v1alpha1.RouteSelectSelector),
						Selector: &metav1.LabelSelector{
							MatchLabels: map[string]string{
								"app": "contour",
							},
							MatchExpressions: []metav1.LabelSelectorRequirement{{
								Key:      "type",
								Operator: "In",
								Values:   []string{"controller"},
							}},
						},
					},
				},
			}},
		},
	}

	gatewayWithNamespaceSelectorNotMatching := &gatewayapi_v1alpha1.Gateway{
		ObjectMeta: metav1.ObjectMeta{
			Name:      "contour",
			Namespace: "projectcontour",
		},
		Spec: gatewayapi_v1alpha1.GatewaySpec{
			GatewayClassName: validClass.Name,
			Listeners: []gatewayapi_v1alpha1.Listener{{
				Port:     80,
				Protocol: gatewayapi_v1alpha1.HTTPProtocolType,
				Routes: gatewayapi_v1alpha1.RouteBindingSelector{
					Kind: KindHTTPRoute,
					Namespaces: &gatewayapi_v1alpha1.RouteNamespaces{
						From: routeSelectTypePtr(gatewayapi_v1alpha1.RouteSelectSelector),
						Selector: &metav1.LabelSelector{
							MatchLabels: map[string]string{
								"app": "contour",
							},
							MatchExpressions: []metav1.LabelSelectorRequirement{{
								Key:      "type",
								Operator: "In",
								Values:   []string{"controller"},
							}},
						},
					},
				},
			}},
		},
	}

	gatewayNoSelector := &gatewayapi_v1alpha1.Gateway{
		ObjectMeta: metav1.ObjectMeta{
			Name:      "contour",
			Namespace: "projectcontour",
		},
		Spec: gatewayapi_v1alpha1.GatewaySpec{
			GatewayClassName: validClass.Name,
			Listeners: []gatewayapi_v1alpha1.Listener{{
				Port:     80,
				Protocol: gatewayapi_v1alpha1.HTTPProtocolType,
				Routes: gatewayapi_v1alpha1.RouteBindingSelector{
					Kind: KindHTTPRoute,
				},
			}},
		},
	}

	gatewaySelectorNotMatching := &gatewayapi_v1alpha1.Gateway{
		ObjectMeta: metav1.ObjectMeta{
			Name:      "contour",
			Namespace: "projectcontour",
		},
		Spec: gatewayapi_v1alpha1.GatewaySpec{
			GatewayClassName: validClass.Name,
			Listeners: []gatewayapi_v1alpha1.Listener{{
				Port:     80,
				Protocol: gatewayapi_v1alpha1.HTTPProtocolType,
				Routes: gatewayapi_v1alpha1.RouteBindingSelector{
					Kind: KindHTTPRoute,
					Selector: &metav1.LabelSelector{
						MatchLabels: map[string]string{
							"not": "matching",
						},
						MatchExpressions: []metav1.LabelSelectorRequirement{{
							Key:      "something",
							Operator: "In",
							Values:   []string{"else"},
						}},
					},
				},
			}},
		},
	}

	tests := map[string]struct {
		objs                         []interface{}
		disablePermitInsecure        bool
		fallbackCertificateName      string
		fallbackCertificateNamespace string
		gatewayclass                 *gatewayapi_v1alpha1.GatewayClass
		gateway                      *gatewayapi_v1alpha1.Gateway
		want                         []Vertex
	}{
		"insert basic single route, single hostname": {
			gatewayclass: validClass,
			gateway:      gatewayWithSelector,
			objs: []interface{}{
				kuardService,
				genericHTTPRoute,
			},
			want: listeners(
				&Listener{
					Port: 80,
					VirtualHosts: virtualhosts(
						virtualhost("test.projectcontour.io", prefixrouteHTTPRoute("/", service(kuardService))),
					),
				},
			),
		},
		"gateway with unsupported addresses": {
			gatewayclass: validClass,
			gateway:      gatewayWithAddresses,
			objs: []interface{}{
				kuardService,
				genericHTTPRoute,
			},
			want: listeners(),
		},
		"gateway without a gatewayclass": {
			gateway: gatewayWithSelector,
			objs: []interface{}{
				kuardService,
				genericHTTPRoute,
			},
			want: listeners(),
		},
		// Test that a gateway without a Selector will select objects.
		"insert basic single route, single hostname, gateway no selector": {
			gatewayclass: validClass,
			gateway:      gatewayNoSelector,
			objs: []interface{}{
				kuardService,
				genericHTTPRoute,
			},
			want: listeners(
				&Listener{
					Port: 80,
					VirtualHosts: virtualhosts(
						virtualhost("test.projectcontour.io", prefixrouteHTTPRoute("/", service(kuardService))),
					),
				},
			),
		},
		// Test that a gateway without a Selector will select objects.
		"insert basic single route, single hostname, gateway same namespace selector": {
			gatewayclass: validClass,
			gateway:      gatewayWithSameNamespace,
			objs: []interface{}{
				kuardService,
				&gatewayapi_v1alpha1.HTTPRoute{
					ObjectMeta: metav1.ObjectMeta{
						Name:      "basic",
						Namespace: "projectcontour",
					},
					Spec: gatewayapi_v1alpha1.HTTPRouteSpec{
						Gateways: &gatewayapi_v1alpha1.RouteGateways{
							Allow: gatewayAllowTypePtr(gatewayapi_v1alpha1.GatewayAllowSameNamespace),
						},
						Hostnames: []gatewayapi_v1alpha1.Hostname{
							"test.projectcontour.io",
						},
						Rules: []gatewayapi_v1alpha1.HTTPRouteRule{{
							Matches:   httpRouteMatch(gatewayapi_v1alpha1.PathMatchPrefix, "/"),
							ForwardTo: httpRouteForwardTo("kuard", 8080, 1),
						}},
					},
				},
			},
			want: listeners(
				&Listener{
					Port: 80,
					VirtualHosts: virtualhosts(
						virtualhost("test.projectcontour.io", prefixrouteHTTPRoute("/", service(kuardService))),
					),
				},
			),
		},
		"insert basic single route, single hostname, gateway same namespace selector, route different namespace": {
			gatewayclass: validClass,
			gateway:      gatewayWithSameNamespace,
			objs: []interface{}{
				kuardService,
				&gatewayapi_v1alpha1.HTTPRoute{
					ObjectMeta: metav1.ObjectMeta{
						Name:      "basic",
						Namespace: "default",
					},
					Spec: gatewayapi_v1alpha1.HTTPRouteSpec{
						Hostnames: []gatewayapi_v1alpha1.Hostname{
							"test.projectcontour.io",
						},
						Rules: []gatewayapi_v1alpha1.HTTPRouteRule{{
							Matches:   httpRouteMatch(gatewayapi_v1alpha1.PathMatchPrefix, "/"),
							ForwardTo: httpRouteForwardTo("kuard", 8080, 1),
						}},
					},
				},
			},
			want: listeners(),
		},
		"insert basic single route, single hostname, gateway All namespace selector": {
			gatewayclass: validClass,
			gateway:      gatewayWithAllNamespace,
			objs: []interface{}{
				kuardServiceCustomNs,
				&gatewayapi_v1alpha1.HTTPRoute{
					ObjectMeta: metav1.ObjectMeta{
						Name:      "basic",
						Namespace: "custom",
					},
					Spec: gatewayapi_v1alpha1.HTTPRouteSpec{
						Gateways: &gatewayapi_v1alpha1.RouteGateways{
							Allow: gatewayAllowTypePtr(gatewayapi_v1alpha1.GatewayAllowAll),
						},
						Hostnames: []gatewayapi_v1alpha1.Hostname{
							"test.projectcontour.io",
						},
						Rules: []gatewayapi_v1alpha1.HTTPRouteRule{{
							Matches:   httpRouteMatch(gatewayapi_v1alpha1.PathMatchPrefix, "/"),
							ForwardTo: httpRouteForwardTo("kuard", 8080, 1),
						}},
					},
				},
			},
			want: listeners(
				&Listener{
					Port: 80,
					VirtualHosts: virtualhosts(
						virtualhost("test.projectcontour.io", prefixrouteHTTPRoute("/", service(kuardServiceCustomNs))),
					),
				},
			),
		},
		"insert basic single route, single hostname, gateway From namespace selector": {
			gatewayclass: validClass,
			gateway:      gatewayWithNamespaceSelector,
			objs: []interface{}{
				&v1.Namespace{
					ObjectMeta: metav1.ObjectMeta{
						Name: "custom",
						Labels: map[string]string{
							"app":  "contour",
							"type": "controller",
						},
					},
				},
				kuardServiceCustomNs,
				&gatewayapi_v1alpha1.HTTPRoute{
					ObjectMeta: metav1.ObjectMeta{
						Name:      "basic",
						Namespace: "custom",
					},
					Spec: gatewayapi_v1alpha1.HTTPRouteSpec{
						Gateways: &gatewayapi_v1alpha1.RouteGateways{
							Allow: gatewayAllowTypePtr(gatewayapi_v1alpha1.GatewayAllowAll),
						},
						Hostnames: []gatewayapi_v1alpha1.Hostname{
							"test.projectcontour.io",
						},
						Rules: []gatewayapi_v1alpha1.HTTPRouteRule{{
							Matches:   httpRouteMatch(gatewayapi_v1alpha1.PathMatchPrefix, "/"),
							ForwardTo: httpRouteForwardTo("kuard", 8080, 1),
						}},
					},
				},
			},
			want: listeners(
				&Listener{
					Port: 80,
					VirtualHosts: virtualhosts(
						virtualhost("test.projectcontour.io", prefixrouteHTTPRoute("/", service(kuardServiceCustomNs))),
					),
				},
			),
		},
		// HTTPRoute is in a different namespace than the Gateway,
		// but will be allowed since "All" is set.
		"HTTPRoute: RouteGateways with GatewayAllowType: All": {
			gatewayclass: validClass,
			gateway:      gatewayNoSelector,
			objs: []interface{}{
				&v1.Namespace{
					ObjectMeta: metav1.ObjectMeta{
						Name: "custom",
						Labels: map[string]string{
							"app":  "contour",
							"type": "controller",
						},
					},
				},
				kuardServiceCustomNs,
				&gatewayapi_v1alpha1.HTTPRoute{
					ObjectMeta: metav1.ObjectMeta{
						Name:      "basic",
						Namespace: "custom",
					},
					Spec: gatewayapi_v1alpha1.HTTPRouteSpec{
						Gateways: &gatewayapi_v1alpha1.RouteGateways{
							Allow: gatewayAllowTypePtr(gatewayapi_v1alpha1.GatewayAllowAll),
						},
						Hostnames: []gatewayapi_v1alpha1.Hostname{
							"test.projectcontour.io",
						},
						Rules: []gatewayapi_v1alpha1.HTTPRouteRule{{
							Matches:   httpRouteMatch(gatewayapi_v1alpha1.PathMatchPrefix, "/"),
							ForwardTo: httpRouteForwardTo("kuard", 8080, 1),
						}},
					},
				},
			},
			want: listeners(
				&Listener{
					Port: 80,
					VirtualHosts: virtualhosts(
						virtualhost("test.projectcontour.io", prefixrouteHTTPRoute("/", service(kuardServiceCustomNs))),
					),
				},
			),
		},
		// HTTPRoute is in a different namespace than the Gateway,
		// and is rejected since "SameNamespace" is set.
		"HTTPRoute doesn't match with RouteGateways.GatewayAllowType: SameNamespace": {
			gatewayclass: validClass,
			gateway:      gatewayNoSelector,
			objs: []interface{}{
				&v1.Namespace{
					ObjectMeta: metav1.ObjectMeta{
						Name: "custom",
						Labels: map[string]string{
							"app":  "contour",
							"type": "controller",
						},
					},
				},
				kuardServiceCustomNs,
				&gatewayapi_v1alpha1.HTTPRoute{
					ObjectMeta: metav1.ObjectMeta{
						Name:      "basic",
						Namespace: "custom",
					},
					Spec: gatewayapi_v1alpha1.HTTPRouteSpec{
						Gateways: &gatewayapi_v1alpha1.RouteGateways{
							Allow: gatewayAllowTypePtr(gatewayapi_v1alpha1.GatewayAllowSameNamespace),
						},
						Hostnames: []gatewayapi_v1alpha1.Hostname{
							"test.projectcontour.io",
						},
						Rules: []gatewayapi_v1alpha1.HTTPRouteRule{{
							Matches:   httpRouteMatch(gatewayapi_v1alpha1.PathMatchPrefix, "/"),
							ForwardTo: httpRouteForwardTo("kuard", 8080, 1),
						}},
					},
				},
			},
			want: listeners(),
		},
		// HTTPRoute is in the same namespace of the Gateway,
		// and is allowed since "SameNamespace" is set.
		"HTTPRoute matches with RouteGateways.GatewayAllowType: SameNamespace": {
			gatewayclass: validClass,
			gateway:      gatewayNoSelector,
			objs: []interface{}{
				kuardService,
				&gatewayapi_v1alpha1.HTTPRoute{
					ObjectMeta: metav1.ObjectMeta{
						Name:      "basic",
						Namespace: "projectcontour",
					},
					Spec: gatewayapi_v1alpha1.HTTPRouteSpec{
						Gateways: &gatewayapi_v1alpha1.RouteGateways{
							Allow: gatewayAllowTypePtr(gatewayapi_v1alpha1.GatewayAllowSameNamespace),
						},
						Hostnames: []gatewayapi_v1alpha1.Hostname{
							"test.projectcontour.io",
						},
						Rules: []gatewayapi_v1alpha1.HTTPRouteRule{{
							Matches:   httpRouteMatch(gatewayapi_v1alpha1.PathMatchPrefix, "/"),
							ForwardTo: httpRouteForwardTo("kuard", 8080, 1),
						}},
					},
				},
			},
			want: listeners(
				&Listener{
					Port: 80,
					VirtualHosts: virtualhosts(
						virtualhost("test.projectcontour.io", prefixrouteHTTPRoute("/", service(kuardService))),
					),
				},
			),
		},
		// HTTPRoute references same Gateway is configured with
		// in the FromList.
		"HTTPRoute matches with RouteGateways.GatewayAllowType: FromList": {
			gatewayclass: validClass,
			gateway:      gatewayNoSelector,
			objs: []interface{}{
				&v1.Namespace{
					ObjectMeta: metav1.ObjectMeta{
						Name: "custom",
						Labels: map[string]string{
							"app":  "contour",
							"type": "controller",
						},
					},
				},
				kuardServiceCustomNs,
				&gatewayapi_v1alpha1.HTTPRoute{
					ObjectMeta: metav1.ObjectMeta{
						Name:      "basic",
						Namespace: "custom",
					},
					Spec: gatewayapi_v1alpha1.HTTPRouteSpec{
						Gateways: &gatewayapi_v1alpha1.RouteGateways{
							Allow: gatewayAllowTypePtr(gatewayapi_v1alpha1.GatewayAllowFromList),
							GatewayRefs: []gatewayapi_v1alpha1.GatewayReference{{
								Name:      "contour",
								Namespace: "projectcontour",
							}},
						},
						Hostnames: []gatewayapi_v1alpha1.Hostname{
							"test.projectcontour.io",
						},
						Rules: []gatewayapi_v1alpha1.HTTPRouteRule{{
							Matches:   httpRouteMatch(gatewayapi_v1alpha1.PathMatchPrefix, "/"),
							ForwardTo: httpRouteForwardTo("kuard", 8080, 1),
						}},
					},
				},
			},
			want: listeners(
				&Listener{
					Port: 80,
					VirtualHosts: virtualhosts(
						virtualhost("test.projectcontour.io", prefixrouteHTTPRoute("/", service(kuardServiceCustomNs))),
					),
				},
			),
		},
		// HTTPRoute references different Gateway is configured with
		// in the FromList.
		"HTTPRoute doesn't match with RouteGateways.GatewayAllowType: FromList": {
			gatewayclass: validClass,
			gateway:      gatewayNoSelector,
			objs: []interface{}{
				&v1.Namespace{
					ObjectMeta: metav1.ObjectMeta{
						Name: "custom",
						Labels: map[string]string{
							"app":  "contour",
							"type": "controller",
						},
					},
				},
				kuardServiceCustomNs,
				&gatewayapi_v1alpha1.HTTPRoute{
					ObjectMeta: metav1.ObjectMeta{
						Name:      "basic",
						Namespace: "custom",
					},
					Spec: gatewayapi_v1alpha1.HTTPRouteSpec{
						Gateways: &gatewayapi_v1alpha1.RouteGateways{
							Allow: gatewayAllowTypePtr(gatewayapi_v1alpha1.GatewayAllowFromList),
							GatewayRefs: []gatewayapi_v1alpha1.GatewayReference{{
								Name:      "wrong",
								Namespace: "reference",
							}},
						},
						Hostnames: []gatewayapi_v1alpha1.Hostname{
							"test.projectcontour.io",
						},
						Rules: []gatewayapi_v1alpha1.HTTPRouteRule{{
							Matches:   httpRouteMatch(gatewayapi_v1alpha1.PathMatchPrefix, "/"),
							ForwardTo: httpRouteForwardTo("kuard", 8080, 1),
						}},
					},
				},
			},
			want: listeners(),
		},
		"TLSRoute with TLS.Mode=Passthrough is valid": {
			gatewayclass: validClass,
			gateway:      gatewayTLSRouteModePassthrough,
			objs: []interface{}{
				&v1.Namespace{
					ObjectMeta: metav1.ObjectMeta{
						Name: "custom",
						Labels: map[string]string{
							"app":  "contour",
							"type": "controller",
						},
					},
				},
				kuardServiceCustomNs,
				&gatewayapi_v1alpha1.TLSRoute{
					ObjectMeta: metav1.ObjectMeta{
						Name:      "basic",
						Namespace: "custom",
					},
					Spec: gatewayapi_v1alpha1.TLSRouteSpec{
						Gateways: &gatewayapi_v1alpha1.RouteGateways{
							Allow: gatewayAllowTypePtr(gatewayapi_v1alpha1.GatewayAllowAll),
						},
						Rules: []gatewayapi_v1alpha1.TLSRouteRule{{
							Matches: []gatewayapi_v1alpha1.TLSRouteMatch{{
								SNIs: []gatewayapi_v1alpha1.Hostname{
									"test.projectcontour.io",
								},
							}},
							ForwardTo: tcpRouteForwardTo("kuard", 8080, 0),
						}},
					},
				},
			},
			want: listeners(
				&Listener{
					Port: 443,
					VirtualHosts: virtualhosts(
						&SecureVirtualHost{
							VirtualHost: VirtualHost{
								Name:         "test.projectcontour.io",
								ListenerName: "ingress_https",
							},
							TCPProxy: &TCPProxy{
								Clusters: clusters(service(kuardServiceCustomNs)),
							},
						},
					),
				},
			),
		},
		"TLSRoute with TLS.Mode=Passthrough is invalid if certificateRef is specified": {
			gatewayclass: validClass,
			gateway: &gatewayapi_v1alpha1.Gateway{
				ObjectMeta: metav1.ObjectMeta{
					Name:      "contour",
					Namespace: "projectcontour",
				},
				Spec: gatewayapi_v1alpha1.GatewaySpec{
					Listeners: []gatewayapi_v1alpha1.Listener{{
						Port:     80,
						Protocol: gatewayapi_v1alpha1.TLSProtocolType,
						TLS: &gatewayapi_v1alpha1.GatewayTLSConfig{
							Mode: tlsModeTypePtr(gatewayapi_v1alpha1.TLSModePassthrough),
							CertificateRef: &gatewayapi_v1alpha1.LocalObjectReference{
								Group: "core",
								Kind:  "Secret",
								Name:  sec1.Name,
							},
						},
						Routes: gatewayapi_v1alpha1.RouteBindingSelector{
							Kind: KindTLSRoute,
							Namespaces: &gatewayapi_v1alpha1.RouteNamespaces{
								From: routeSelectTypePtr(gatewayapi_v1alpha1.RouteSelectAll),
							},
						},
					}},
				},
			},
			objs: []interface{}{
				kuardService,
				&gatewayapi_v1alpha1.TLSRoute{
					ObjectMeta: metav1.ObjectMeta{
						Name:      "basic",
						Namespace: "projectcontour",
					},
					Spec: gatewayapi_v1alpha1.TLSRouteSpec{
						Gateways: &gatewayapi_v1alpha1.RouteGateways{
							Allow: gatewayAllowTypePtr(gatewayapi_v1alpha1.GatewayAllowAll),
						},
						Rules: []gatewayapi_v1alpha1.TLSRouteRule{{
							Matches: []gatewayapi_v1alpha1.TLSRouteMatch{{
								SNIs: []gatewayapi_v1alpha1.Hostname{
									"test.projectcontour.io",
								},
							}},
							ForwardTo: tcpRouteForwardTo("kuard", 8080, 0),
						}},
					},
				},
			},
			want: listeners(),
		},
<<<<<<< HEAD
		"TLSRoute with TLS.Mode=Terminate": {
			gateway: gatewayTLSRouteModeTerminate,
=======
		"TLSRoute with TLS.Mode=Terminate is invalid when TLS is not defined": {
			gatewayclass: validClass,
			gateway:      gatewayTLSRouteModeTerminate,
>>>>>>> 14464add
			objs: []interface{}{
				kuardService,
				sec1,
				&gatewayapi_v1alpha1.TLSRoute{
					ObjectMeta: metav1.ObjectMeta{
						Name:      "basic",
						Namespace: "projectcontour",
					},
					Spec: gatewayapi_v1alpha1.TLSRouteSpec{
						Gateways: &gatewayapi_v1alpha1.RouteGateways{
							Allow: gatewayAllowTypePtr(gatewayapi_v1alpha1.GatewayAllowAll),
						},
						Rules: []gatewayapi_v1alpha1.TLSRouteRule{{
							Matches: []gatewayapi_v1alpha1.TLSRouteMatch{{
								SNIs: []gatewayapi_v1alpha1.Hostname{
									"test.projectcontour.io",
								},
							}},
							ForwardTo: tcpRouteForwardTo("kuard", 8080, 0),
						}},
					},
				},
			},
			want: listeners(
				&Listener{
					Port: 443,
					VirtualHosts: virtualhosts(
						&SecureVirtualHost{
							VirtualHost: VirtualHost{
								Name:         "test.projectcontour.io",
								ListenerName: "ingress_https",
							},
							TCPProxy: &TCPProxy{
								Clusters: clusters(
									service(kuardService),
								),
							},
							Secret: secret(sec1),
						},
					),
				},
			),
		},
		"TLSRoute with TLS.Mode=Terminate, invalid cert": {
			gateway: &gatewayapi_v1alpha1.Gateway{
				ObjectMeta: metav1.ObjectMeta{
					Name:      "contour",
					Namespace: "projectcontour",
				},
				Spec: gatewayapi_v1alpha1.GatewaySpec{
					Listeners: []gatewayapi_v1alpha1.Listener{{
						Port:     443,
						Protocol: gatewayapi_v1alpha1.TLSProtocolType,
						TLS: &gatewayapi_v1alpha1.GatewayTLSConfig{
							Mode: tlsModeTypePtr(gatewayapi_v1alpha1.TLSModeTerminate),
							CertificateRef: &gatewayapi_v1alpha1.LocalObjectReference{
								Group: "core",
								Kind:  "Secret",
								Name:  secInvalid.Name,
							},
						},
						Routes: gatewayapi_v1alpha1.RouteBindingSelector{
							Kind: KindTLSRoute,
							Namespaces: &gatewayapi_v1alpha1.RouteNamespaces{
								From: routeSelectTypePtr(gatewayapi_v1alpha1.RouteSelectAll),
							},
						},
					}},
				},
			},
			objs: []interface{}{
				kuardService,
				secInvalid,
				&gatewayapi_v1alpha1.TLSRoute{
					ObjectMeta: metav1.ObjectMeta{
						Name:      "basic",
						Namespace: "projectcontour",
					},
					Spec: gatewayapi_v1alpha1.TLSRouteSpec{
						Gateways: &gatewayapi_v1alpha1.RouteGateways{
							Allow: gatewayAllowTypePtr(gatewayapi_v1alpha1.GatewayAllowAll),
						},
						Rules: []gatewayapi_v1alpha1.TLSRouteRule{{
							Matches: []gatewayapi_v1alpha1.TLSRouteMatch{{
								SNIs: []gatewayapi_v1alpha1.Hostname{
									"test.projectcontour.io",
								},
							}},
							ForwardTo: tcpRouteForwardTo("kuard", 8080, 0),
						}},
					},
				},
			},
			want: listeners(),
		},
		"TLSRoute with TLS.Mode=Terminate is invalid when TLS is not defined": {
			gateway: &gatewayapi_v1alpha1.Gateway{
				ObjectMeta: metav1.ObjectMeta{
					Name:      "contour",
					Namespace: "projectcontour",
				},
				Spec: gatewayapi_v1alpha1.GatewaySpec{
					Listeners: []gatewayapi_v1alpha1.Listener{{
						Port:     80,
						Protocol: gatewayapi_v1alpha1.TLSProtocolType,
						TLS: &gatewayapi_v1alpha1.GatewayTLSConfig{
							Mode: tlsModeTypePtr(gatewayapi_v1alpha1.TLSModeTerminate),
						},
						Routes: gatewayapi_v1alpha1.RouteBindingSelector{
							Kind: KindTLSRoute,
							Namespaces: &gatewayapi_v1alpha1.RouteNamespaces{
								From: routeSelectTypePtr(gatewayapi_v1alpha1.RouteSelectAll),
							},
						},
					}},
				},
			},
			objs: []interface{}{
				&v1.Namespace{
					ObjectMeta: metav1.ObjectMeta{
						Name: "custom",
						Labels: map[string]string{
							"app":  "contour",
							"type": "controller",
						},
					},
				},
				kuardServiceCustomNs,
				&gatewayapi_v1alpha1.TLSRoute{
					ObjectMeta: metav1.ObjectMeta{
						Name:      "basic",
						Namespace: "custom",
					},
					Spec: gatewayapi_v1alpha1.TLSRouteSpec{
						Gateways: &gatewayapi_v1alpha1.RouteGateways{
							Allow: gatewayAllowTypePtr(gatewayapi_v1alpha1.GatewayAllowAll),
						},
						Rules: []gatewayapi_v1alpha1.TLSRouteRule{{
							Matches: []gatewayapi_v1alpha1.TLSRouteMatch{{
								SNIs: []gatewayapi_v1alpha1.Hostname{
									"test.projectcontour.io",
								},
							}},
							ForwardTo: tcpRouteForwardTo("kuard", 8080, 0),
						}},
					},
				},
			},
			want: listeners(),
		},
		"TLSRoute with invalid listener protocol of HTTP": {
			gatewayclass: validClass,
			gateway: &gatewayapi_v1alpha1.Gateway{
				ObjectMeta: metav1.ObjectMeta{
					Name:      "contour",
					Namespace: "projectcontour",
				},
				Spec: gatewayapi_v1alpha1.GatewaySpec{
					Listeners: []gatewayapi_v1alpha1.Listener{{
						Port:     80,
						Protocol: gatewayapi_v1alpha1.HTTPProtocolType,
						TLS: &gatewayapi_v1alpha1.GatewayTLSConfig{
							Mode: tlsModeTypePtr(gatewayapi_v1alpha1.TLSModePassthrough),
							CertificateRef: &gatewayapi_v1alpha1.LocalObjectReference{
								Group: "core",
								Kind:  "Secret",
								Name:  sec1.Name,
							},
						},
						Routes: gatewayapi_v1alpha1.RouteBindingSelector{
							Kind: KindTLSRoute,
							Namespaces: &gatewayapi_v1alpha1.RouteNamespaces{
								From: routeSelectTypePtr(gatewayapi_v1alpha1.RouteSelectAll),
							},
						},
					}},
				},
			},
			objs: []interface{}{
				kuardService,
				&gatewayapi_v1alpha1.TLSRoute{
					ObjectMeta: metav1.ObjectMeta{
						Name:      "basic",
						Namespace: "projectcontour",
					},
					Spec: gatewayapi_v1alpha1.TLSRouteSpec{
						Gateways: &gatewayapi_v1alpha1.RouteGateways{
							Allow: gatewayAllowTypePtr(gatewayapi_v1alpha1.GatewayAllowAll),
						},
						Rules: []gatewayapi_v1alpha1.TLSRouteRule{{
							Matches: []gatewayapi_v1alpha1.TLSRouteMatch{{
								SNIs: []gatewayapi_v1alpha1.Hostname{
									"test.projectcontour.io",
								},
							}},
							ForwardTo: tcpRouteForwardTo("kuard", 8080, 0),
						}},
					},
				},
			},
			want: listeners(),
		},
		"TLSRoute with invalid listener kind": {
			gatewayclass: validClass,
			gateway:      gatewayNoSelector,
			objs: []interface{}{
				&v1.Namespace{
					ObjectMeta: metav1.ObjectMeta{
						Name: "custom",
						Labels: map[string]string{
							"app":  "contour",
							"type": "controller",
						},
					},
				},
				kuardServiceCustomNs,
				&gatewayapi_v1alpha1.TLSRoute{
					ObjectMeta: metav1.ObjectMeta{
						Name:      "basic",
						Namespace: "custom",
					},
					Spec: gatewayapi_v1alpha1.TLSRouteSpec{
						Gateways: &gatewayapi_v1alpha1.RouteGateways{
							Allow: gatewayAllowTypePtr(gatewayapi_v1alpha1.GatewayAllowAll),
						},
						Rules: []gatewayapi_v1alpha1.TLSRouteRule{{
							Matches: []gatewayapi_v1alpha1.TLSRouteMatch{{
								SNIs: []gatewayapi_v1alpha1.Hostname{
									"test.projectcontour.io",
								},
							}},
							ForwardTo: tcpRouteForwardTo("kuard", 8080, 0),
						}},
					},
				},
			},
			want: listeners(),
		},
		// TLSRoute is in a different namespace than the Gateway,
		// but will be allowed since "All" is set.
		"TLSRoute: RouteGateways with GatewayAllowType: All": {
			gatewayclass: validClass,
			gateway:      gatewayTLSRouteNoSelector,
			objs: []interface{}{
				&v1.Namespace{
					ObjectMeta: metav1.ObjectMeta{
						Name: "custom",
						Labels: map[string]string{
							"app":  "contour",
							"type": "controller",
						},
					},
				},
				kuardServiceCustomNs,
				&gatewayapi_v1alpha1.TLSRoute{
					ObjectMeta: metav1.ObjectMeta{
						Name:      "basic",
						Namespace: "custom",
					},
					Spec: gatewayapi_v1alpha1.TLSRouteSpec{
						Gateways: &gatewayapi_v1alpha1.RouteGateways{
							Allow: gatewayAllowTypePtr(gatewayapi_v1alpha1.GatewayAllowAll),
						},
						Rules: []gatewayapi_v1alpha1.TLSRouteRule{{
							Matches: []gatewayapi_v1alpha1.TLSRouteMatch{{
								SNIs: []gatewayapi_v1alpha1.Hostname{
									"test.projectcontour.io",
								},
							}},
							ForwardTo: tcpRouteForwardTo("kuard", 8080, 0),
						}},
					},
				},
			},
			want: listeners(
				&Listener{
					Port: 443,
					VirtualHosts: virtualhosts(
						&SecureVirtualHost{
							VirtualHost: VirtualHost{
								Name:         "test.projectcontour.io",
								ListenerName: "ingress_https",
							},
							TCPProxy: &TCPProxy{
								Clusters: clusters(service(kuardServiceCustomNs)),
							},
						},
					),
				},
			),
		},
		// TLSRoute is in a different namespace than the Gateway,
		// and is rejected since "SameNamespace" is set.
		"TLSRoute doesn't match with RouteGateways.GatewayAllowType: SameNamespace": {
			gatewayclass: validClass,
			gateway:      gatewayNoSelector,
			objs: []interface{}{
				&v1.Namespace{
					ObjectMeta: metav1.ObjectMeta{
						Name: "custom",
						Labels: map[string]string{
							"app":  "contour",
							"type": "controller",
						},
					},
				},
				kuardServiceCustomNs,
				&gatewayapi_v1alpha1.TLSRoute{
					ObjectMeta: metav1.ObjectMeta{
						Name:      "basic",
						Namespace: "custom",
					},
					Spec: gatewayapi_v1alpha1.TLSRouteSpec{
						Gateways: &gatewayapi_v1alpha1.RouteGateways{
							Allow: gatewayAllowTypePtr(gatewayapi_v1alpha1.GatewayAllowSameNamespace),
						},
						Rules: []gatewayapi_v1alpha1.TLSRouteRule{{
							Matches: []gatewayapi_v1alpha1.TLSRouteMatch{{
								SNIs: []gatewayapi_v1alpha1.Hostname{
									"test.projectcontour.io",
								},
							}},
							ForwardTo: tcpRouteForwardTo("kuard", 8080, 0),
						}},
					},
				},
			},
			want: listeners(),
		},
		// TLSRoute is in the same namespace of the Gateway,
		// and is allowed since "SameNamespace" is set.
		"TLSRoute matches with RouteGateways.GatewayAllowType: SameNamespace": {
			gatewayclass: validClass,
			gateway:      gatewayTLSRouteNoSelector,
			objs: []interface{}{
				kuardService,
				&gatewayapi_v1alpha1.TLSRoute{
					ObjectMeta: metav1.ObjectMeta{
						Name:      "basic",
						Namespace: "projectcontour",
					},
					Spec: gatewayapi_v1alpha1.TLSRouteSpec{
						Gateways: &gatewayapi_v1alpha1.RouteGateways{
							Allow: gatewayAllowTypePtr(gatewayapi_v1alpha1.GatewayAllowSameNamespace),
						},
						Rules: []gatewayapi_v1alpha1.TLSRouteRule{{
							Matches: []gatewayapi_v1alpha1.TLSRouteMatch{{
								SNIs: []gatewayapi_v1alpha1.Hostname{
									"test.projectcontour.io",
								},
							}},
							ForwardTo: tcpRouteForwardTo("kuard", 8080, 0),
						}},
					},
				},
			},
			want: listeners(
				&Listener{
					Port: 443,
					VirtualHosts: virtualhosts(
						&SecureVirtualHost{
							VirtualHost: VirtualHost{
								Name:         "test.projectcontour.io",
								ListenerName: "ingress_https",
							},
							TCPProxy: &TCPProxy{
								Clusters: clusters(service(kuardService)),
							},
						},
					),
				},
			),
		},
		// TLSRoute references same Gateway is configured with
		// in the FromList.
		"TLSRoute matches with RouteGateways.GatewayAllowType: FromList": {
			gatewayclass: validClass,
			gateway:      gatewayTLSRouteNoSelector,
			objs: []interface{}{
				&v1.Namespace{
					ObjectMeta: metav1.ObjectMeta{
						Name: "custom",
						Labels: map[string]string{
							"app":  "contour",
							"type": "controller",
						},
					},
				},
				kuardServiceCustomNs,
				&gatewayapi_v1alpha1.TLSRoute{
					ObjectMeta: metav1.ObjectMeta{
						Name:      "basic",
						Namespace: "custom",
					},
					Spec: gatewayapi_v1alpha1.TLSRouteSpec{
						Gateways: &gatewayapi_v1alpha1.RouteGateways{
							Allow: gatewayAllowTypePtr(gatewayapi_v1alpha1.GatewayAllowFromList),
							GatewayRefs: []gatewayapi_v1alpha1.GatewayReference{{
								Name:      "contour",
								Namespace: "projectcontour",
							}},
						},
						Rules: []gatewayapi_v1alpha1.TLSRouteRule{{
							Matches: []gatewayapi_v1alpha1.TLSRouteMatch{{
								SNIs: []gatewayapi_v1alpha1.Hostname{
									"test.projectcontour.io",
								},
							}},
							ForwardTo: tcpRouteForwardTo("kuard", 8080, 0),
						}},
					},
				},
			},
			want: listeners(
				&Listener{
					Port: 443,
					VirtualHosts: virtualhosts(
						&SecureVirtualHost{
							VirtualHost: VirtualHost{
								Name:         "test.projectcontour.io",
								ListenerName: "ingress_https",
							},
							TCPProxy: &TCPProxy{
								Clusters: clusters(service(kuardServiceCustomNs)),
							},
						},
					),
				},
			),
		},
		// TLSRoute references different Gateway is configured with
		// in the FromList.
		"TLSRoute doesn't match with RouteGateways.GatewayAllowType: FromList": {
			gatewayclass: validClass,
			gateway:      gatewayNoSelector,
			objs: []interface{}{
				&v1.Namespace{
					ObjectMeta: metav1.ObjectMeta{
						Name: "custom",
						Labels: map[string]string{
							"app":  "contour",
							"type": "controller",
						},
					},
				},
				kuardServiceCustomNs,
				&gatewayapi_v1alpha1.TLSRoute{
					ObjectMeta: metav1.ObjectMeta{
						Name:      "basic",
						Namespace: "custom",
					},
					Spec: gatewayapi_v1alpha1.TLSRouteSpec{
						Gateways: &gatewayapi_v1alpha1.RouteGateways{
							Allow: gatewayAllowTypePtr(gatewayapi_v1alpha1.GatewayAllowFromList),
							GatewayRefs: []gatewayapi_v1alpha1.GatewayReference{{
								Name:      "wrong",
								Namespace: "reference",
							}},
						},
						Rules: []gatewayapi_v1alpha1.TLSRouteRule{{
							Matches: []gatewayapi_v1alpha1.TLSRouteMatch{{
								SNIs: []gatewayapi_v1alpha1.Hostname{
									"test.projectcontour.io",
								},
							}},
							ForwardTo: tcpRouteForwardTo("kuard", 8080, 0),
						}},
					},
				},
			},
			want: listeners(),
		},
		// Issue: https://github.com/projectcontour/contour/issues/3591
		"one gateway with two httproutes, different hostnames": {
			gatewayclass: validClass,
			gateway:      gatewayWithNamespaceSelector,
			objs: []interface{}{
				&v1.Namespace{
					ObjectMeta: metav1.ObjectMeta{
						Name: "custom",
						Labels: map[string]string{
							"app":  "contour",
							"type": "controller",
						},
					},
				},
				kuardServiceCustomNs,
				&gatewayapi_v1alpha1.HTTPRoute{
					ObjectMeta: metav1.ObjectMeta{
						Name:      "basic",
						Namespace: "custom",
					},
					Spec: gatewayapi_v1alpha1.HTTPRouteSpec{
						Gateways: &gatewayapi_v1alpha1.RouteGateways{
							Allow: gatewayAllowTypePtr(gatewayapi_v1alpha1.GatewayAllowAll),
						},
						Hostnames: []gatewayapi_v1alpha1.Hostname{
							"test.projectcontour.io",
						},
						Rules: []gatewayapi_v1alpha1.HTTPRouteRule{{
							Matches:   httpRouteMatch(gatewayapi_v1alpha1.PathMatchPrefix, "/"),
							ForwardTo: httpRouteForwardTo("kuard", 8080, 1),
						}},
					},
				},
				&gatewayapi_v1alpha1.HTTPRoute{
					ObjectMeta: metav1.ObjectMeta{
						Name:      "basic-two",
						Namespace: "custom",
					},
					Spec: gatewayapi_v1alpha1.HTTPRouteSpec{
						Gateways: &gatewayapi_v1alpha1.RouteGateways{
							Allow: gatewayAllowTypePtr(gatewayapi_v1alpha1.GatewayAllowAll),
						},
						Hostnames: []gatewayapi_v1alpha1.Hostname{
							"another.projectcontour.io",
						},
						Rules: []gatewayapi_v1alpha1.HTTPRouteRule{{
							Matches:   httpRouteMatch(gatewayapi_v1alpha1.PathMatchPrefix, "/"),
							ForwardTo: httpRouteForwardTo("kuard", 8080, 1),
						}},
					},
				},
			},
			want: listeners(
				&Listener{
					Port: 80,
					VirtualHosts: virtualhosts(
						virtualhost("another.projectcontour.io", prefixrouteHTTPRoute("/", service(kuardServiceCustomNs))),
						virtualhost("test.projectcontour.io", prefixrouteHTTPRoute("/", service(kuardServiceCustomNs))),
					),
				},
			),
		},
		"insert basic single route, single hostname, gateway From namespace selector, not matching": {
			gatewayclass: validClass,
			gateway:      gatewayWithNamespaceSelectorNotMatching,
			objs: []interface{}{
				&v1.Namespace{
					ObjectMeta: metav1.ObjectMeta{
						Name: "custom",
						Labels: map[string]string{
							"app":  "notmatch",
							"type": "someother",
						},
					},
				},
				kuardServiceCustomNs,
				&gatewayapi_v1alpha1.HTTPRoute{
					ObjectMeta: metav1.ObjectMeta{
						Name:      "basic",
						Namespace: "custom",
					},
					Spec: gatewayapi_v1alpha1.HTTPRouteSpec{
						Hostnames: []gatewayapi_v1alpha1.Hostname{
							"test.projectcontour.io",
						},
						Rules: []gatewayapi_v1alpha1.HTTPRouteRule{{
							Matches:   httpRouteMatch(gatewayapi_v1alpha1.PathMatchPrefix, "/"),
							ForwardTo: httpRouteForwardTo("kuard", 8080, 1),
						}},
					},
				},
			},
			want: listeners(),
		},
		// Test that a gateway selector doesn't select routes that do not match.
		"insert basic single route, single hostname which doesn't match gateway's selector": {
			gatewayclass: validClass,
			gateway:      gatewaySelectorNotMatching,
			objs: []interface{}{
				kuardServiceCustomNs,
				&gatewayapi_v1alpha1.HTTPRoute{
					ObjectMeta: metav1.ObjectMeta{
						Name:      "basic",
						Namespace: "custom",
						Labels: map[string]string{
							"app":  "contour",
							"type": "controller",
						},
					},
					Spec: gatewayapi_v1alpha1.HTTPRouteSpec{
						Hostnames: []gatewayapi_v1alpha1.Hostname{
							"test.projectcontour.io",
						},
						Rules: []gatewayapi_v1alpha1.HTTPRouteRule{{
							Matches:   httpRouteMatch(gatewayapi_v1alpha1.PathMatchPrefix, "/"),
							ForwardTo: httpRouteForwardTo("kuard", 8080, 1),
						}},
					},
				},
			},
			want: listeners(),
		},
		// Test that a gateway selector kind that doesn't match.
		"insert gateway with selector kind that doesn't match": {
			gatewayclass: validClass,
			gateway: &gatewayapi_v1alpha1.Gateway{
				ObjectMeta: metav1.ObjectMeta{
					Name:      "contour",
					Namespace: "projectcontour",
				},
				Spec: gatewayapi_v1alpha1.GatewaySpec{
					Listeners: []gatewayapi_v1alpha1.Listener{{
						Port:     80,
						Protocol: gatewayapi_v1alpha1.HTTPProtocolType,
						Routes: gatewayapi_v1alpha1.RouteBindingSelector{
							Kind: "INVALID",
						},
					}},
				},
			},
			objs: []interface{}{
				kuardService,
				&gatewayapi_v1alpha1.HTTPRoute{
					ObjectMeta: metav1.ObjectMeta{
						Name:      "basic",
						Namespace: "default",
						Labels: map[string]string{
							"app":  "contour",
							"type": "controller",
						},
					},
					Spec: gatewayapi_v1alpha1.HTTPRouteSpec{
						Hostnames: []gatewayapi_v1alpha1.Hostname{
							"test.projectcontour.io",
						},
						Rules: []gatewayapi_v1alpha1.HTTPRouteRule{{
							Matches:   httpRouteMatch(gatewayapi_v1alpha1.PathMatchPrefix, "/"),
							ForwardTo: httpRouteForwardTo("kuard", 8080, 1),
						}},
					},
				},
			},
			want: listeners(),
		},
		// Test that a gateway selector group that doesn't match.
		"insert gateway with selector group that doesn't match": {
			gatewayclass: validClass,
			gateway: &gatewayapi_v1alpha1.Gateway{
				ObjectMeta: metav1.ObjectMeta{
					Name:      "contour",
					Namespace: "projectcontour",
				},
				Spec: gatewayapi_v1alpha1.GatewaySpec{
					Listeners: []gatewayapi_v1alpha1.Listener{{
						Port:     80,
						Protocol: gatewayapi_v1alpha1.HTTPProtocolType,
						Routes: gatewayapi_v1alpha1.RouteBindingSelector{
							Kind:  "HTTPRoute",
							Group: pointer.StringPtr("INVALID"),
						},
					}},
				},
			},
			objs: []interface{}{
				kuardService,
				&gatewayapi_v1alpha1.HTTPRoute{
					ObjectMeta: metav1.ObjectMeta{
						Name:      "basic",
						Namespace: "default",
						Labels: map[string]string{
							"app":  "contour",
							"type": "controller",
						},
					},
					Spec: gatewayapi_v1alpha1.HTTPRouteSpec{
						Hostnames: []gatewayapi_v1alpha1.Hostname{
							"test.projectcontour.io",
						},
						Rules: []gatewayapi_v1alpha1.HTTPRouteRule{{
							Matches:   httpRouteMatch(gatewayapi_v1alpha1.PathMatchPrefix, "/"),
							ForwardTo: httpRouteForwardTo("kuard", 8080, 1),
						}},
					},
				},
			},
			want: listeners(),
		},
		"insert basic multiple routes, single hostname": {
			gatewayclass: validClass,
			gateway:      gatewayWithSelector,
			objs: []interface{}{
				kuardService,
				blogService,
				&gatewayapi_v1alpha1.HTTPRoute{
					ObjectMeta: metav1.ObjectMeta{
						Name:      "basic",
						Namespace: "projectcontour",
						Labels: map[string]string{
							"app":  "contour",
							"type": "controller",
						},
					},
					Spec: gatewayapi_v1alpha1.HTTPRouteSpec{
						Gateways: &gatewayapi_v1alpha1.RouteGateways{
							Allow: gatewayAllowTypePtr(gatewayapi_v1alpha1.GatewayAllowSameNamespace),
						},
						Hostnames: []gatewayapi_v1alpha1.Hostname{
							"test.projectcontour.io",
						},
						Rules: []gatewayapi_v1alpha1.HTTPRouteRule{{
							Matches:   httpRouteMatch(gatewayapi_v1alpha1.PathMatchPrefix, "/"),
							ForwardTo: httpRouteForwardTo("kuard", 8080, 1),
						}, {
							Matches:   httpRouteMatch(gatewayapi_v1alpha1.PathMatchPrefix, "/blog"),
							ForwardTo: httpRouteForwardTo("blogsvc", 80, 1),
						}},
					},
				},
			},
			want: listeners(
				&Listener{
					Port: 80,
					VirtualHosts: virtualhosts(
						virtualhost("test.projectcontour.io",
							prefixrouteHTTPRoute("/", service(kuardService)), prefixrouteHTTPRoute("/blog", service(blogService))),
					),
				},
			),
		},
		"multiple hosts": {
			gatewayclass: validClass,
			gateway:      gatewayWithSelector,
			objs: []interface{}{
				kuardService,
				&gatewayapi_v1alpha1.HTTPRoute{
					ObjectMeta: metav1.ObjectMeta{
						Name:      "basic",
						Namespace: "projectcontour",
						Labels: map[string]string{
							"app":  "contour",
							"type": "controller",
						},
					},
					Spec: gatewayapi_v1alpha1.HTTPRouteSpec{
						Gateways: &gatewayapi_v1alpha1.RouteGateways{
							Allow: gatewayAllowTypePtr(gatewayapi_v1alpha1.GatewayAllowSameNamespace),
						},
						Hostnames: []gatewayapi_v1alpha1.Hostname{
							"test.projectcontour.io",
							"test2.projectcontour.io",
							"test3.projectcontour.io",
							"test4.projectcontour.io",
						},
						Rules: []gatewayapi_v1alpha1.HTTPRouteRule{{
							Matches:   httpRouteMatch(gatewayapi_v1alpha1.PathMatchPrefix, "/"),
							ForwardTo: httpRouteForwardTo("kuard", 8080, 1),
						}},
					},
				},
			},
			want: listeners(
				&Listener{
					Port: 80,
					VirtualHosts: virtualhosts(
						virtualhost("test.projectcontour.io", prefixrouteHTTPRoute("/", service(kuardService))),
						virtualhost("test2.projectcontour.io", prefixrouteHTTPRoute("/", service(kuardService))),
						virtualhost("test3.projectcontour.io", prefixrouteHTTPRoute("/", service(kuardService))),
						virtualhost("test4.projectcontour.io", prefixrouteHTTPRoute("/", service(kuardService))),
					),
				},
			),
		},
		"no host defined": {
			gatewayclass: validClass,
			gateway:      gatewayWithSelector,
			objs: []interface{}{
				kuardService,
				&gatewayapi_v1alpha1.HTTPRoute{
					ObjectMeta: metav1.ObjectMeta{
						Name:      "basic",
						Namespace: "projectcontour",
						Labels: map[string]string{
							"app":  "contour",
							"type": "controller",
						},
					},
					Spec: gatewayapi_v1alpha1.HTTPRouteSpec{
						Gateways: &gatewayapi_v1alpha1.RouteGateways{
							Allow: gatewayAllowTypePtr(gatewayapi_v1alpha1.GatewayAllowSameNamespace),
						},
						Rules: []gatewayapi_v1alpha1.HTTPRouteRule{{
							Matches:   httpRouteMatch(gatewayapi_v1alpha1.PathMatchPrefix, "/"),
							ForwardTo: httpRouteForwardTo("kuard", 8080, 1),
						}},
					},
				},
			},
			want: listeners(
				&Listener{
					Port: 80,
					VirtualHosts: virtualhosts(
						virtualhost("*", prefixrouteHTTPRoute("/", service(kuardService))),
					),
				},
			),
		},
		"wildcard hostname": {
			gatewayclass: validClass,
			gateway:      gatewayWithSelector,
			objs: []interface{}{
				kuardService,
				&gatewayapi_v1alpha1.HTTPRoute{
					ObjectMeta: metav1.ObjectMeta{
						Name:      "basic",
						Namespace: "projectcontour",
						Labels: map[string]string{
							"app":  "contour",
							"type": "controller",
						},
					},
					Spec: gatewayapi_v1alpha1.HTTPRouteSpec{
						Gateways: &gatewayapi_v1alpha1.RouteGateways{
							Allow: gatewayAllowTypePtr(gatewayapi_v1alpha1.GatewayAllowSameNamespace),
						},
						Hostnames: []gatewayapi_v1alpha1.Hostname{
							"*.projectcontour.io",
						},
						Rules: []gatewayapi_v1alpha1.HTTPRouteRule{{
							Matches:   httpRouteMatch(gatewayapi_v1alpha1.PathMatchPrefix, "/"),
							ForwardTo: httpRouteForwardTo("kuard", 8080, 1),
						}},
					},
				},
			},
			want: listeners(
				&Listener{
					Port: 80,
					VirtualHosts: virtualhosts(virtualhost("*.projectcontour.io",
						&Route{
							PathMatchCondition: prefixString("/"),
							HeaderMatchConditions: []HeaderMatchCondition{
								{Name: ":authority", Value: "^[a-z0-9]([-a-z0-9]*[a-z0-9])?\\.projectcontour\\.io", MatchType: "regex", Invert: false},
							},
							Clusters: clustersWeight(service(kuardService)),
						}),
					),
				},
			),
		},
		"invalid hostnames - IP": {
			gatewayclass: validClass,
			gateway:      gatewayWithSelector,
			objs: []interface{}{
				kuardService,
				&gatewayapi_v1alpha1.HTTPRoute{
					ObjectMeta: metav1.ObjectMeta{
						Name:      "basic",
						Namespace: "default",
						Labels: map[string]string{
							"app":  "contour",
							"type": "controller",
						},
					},
					Spec: gatewayapi_v1alpha1.HTTPRouteSpec{
						Hostnames: []gatewayapi_v1alpha1.Hostname{
							"192.168.122.1",
						},
						Rules: []gatewayapi_v1alpha1.HTTPRouteRule{{
							Matches:   httpRouteMatch(gatewayapi_v1alpha1.PathMatchPrefix, "/"),
							ForwardTo: httpRouteForwardTo("kuard", 8080, 1),
						}},
					},
				},
			},
			want: listeners(),
		},
		"invalid hostnames - with port": {
			gatewayclass: validClass,
			gateway:      gatewayWithSelector,
			objs: []interface{}{
				kuardService,
				&gatewayapi_v1alpha1.HTTPRoute{
					ObjectMeta: metav1.ObjectMeta{
						Name:      "basic",
						Namespace: "default",
						Labels: map[string]string{
							"app":  "contour",
							"type": "controller",
						},
					},
					Spec: gatewayapi_v1alpha1.HTTPRouteSpec{
						Hostnames: []gatewayapi_v1alpha1.Hostname{
							"test.projectcontour.io:80",
						},
						Rules: []gatewayapi_v1alpha1.HTTPRouteRule{{
							Matches:   httpRouteMatch(gatewayapi_v1alpha1.PathMatchPrefix, "/"),
							ForwardTo: httpRouteForwardTo("kuard", 8080, 1),
						}},
					},
				},
			},
			want: listeners(),
		},
		"invalid hostnames - wildcard label by itself": {
			gatewayclass: validClass,
			gateway:      gatewayWithSelector,
			objs: []interface{}{
				kuardService,
				&gatewayapi_v1alpha1.HTTPRoute{
					ObjectMeta: metav1.ObjectMeta{
						Name:      "basic",
						Namespace: "default",
						Labels: map[string]string{
							"app":  "contour",
							"type": "controller",
						},
					},
					Spec: gatewayapi_v1alpha1.HTTPRouteSpec{
						Hostnames: []gatewayapi_v1alpha1.Hostname{
							"*",
						},
						Rules: []gatewayapi_v1alpha1.HTTPRouteRule{{
							Matches:   httpRouteMatch(gatewayapi_v1alpha1.PathMatchPrefix, "/"),
							ForwardTo: httpRouteForwardTo("kuard", 8080, 1),
						}},
					},
				},
			},
			want: listeners(),
		},
		// If the ServiceName referenced from an HTTPRoute is missing,
		// the route should return an HTTP503.
		"missing service": {
			gatewayclass: validClass,
			gateway:      gatewayWithSelector,
			objs: []interface{}{
				&gatewayapi_v1alpha1.HTTPRoute{
					ObjectMeta: metav1.ObjectMeta{
						Name:      "basic",
						Namespace: "projectcontour",
						Labels: map[string]string{
							"app":  "contour",
							"type": "controller",
						},
					},
					Spec: gatewayapi_v1alpha1.HTTPRouteSpec{
						Gateways: &gatewayapi_v1alpha1.RouteGateways{
							Allow: gatewayAllowTypePtr(gatewayapi_v1alpha1.GatewayAllowSameNamespace),
						},
						Rules: []gatewayapi_v1alpha1.HTTPRouteRule{{
							Matches:   httpRouteMatch(gatewayapi_v1alpha1.PathMatchPrefix, "/"),
							ForwardTo: httpRouteForwardTo("kuard", 8080, 1),
						}},
					},
				},
			},
			want: listeners(
				&Listener{
					Port: 80,
					VirtualHosts: virtualhosts(
						virtualhost("*", directResponseRoute("/", http.StatusServiceUnavailable)),
					),
				},
			),
		},
		// If port is not defined the route will be marked as invalid (#3352).
		"missing port": {
			gatewayclass: validClass,
			gateway:      gatewayWithSelector,
			objs: []interface{}{
				&gatewayapi_v1alpha1.HTTPRoute{
					ObjectMeta: metav1.ObjectMeta{
						Name:      "basic",
						Namespace: "default",
						Labels: map[string]string{
							"app":  "contour",
							"type": "controller",
						},
					},
					Spec: gatewayapi_v1alpha1.HTTPRouteSpec{
						Rules: []gatewayapi_v1alpha1.HTTPRouteRule{{
							Matches: httpRouteMatch(gatewayapi_v1alpha1.PathMatchPrefix, "/"),
							ForwardTo: []gatewayapi_v1alpha1.HTTPRouteForwardTo{{
								ServiceName: pointer.StringPtr("kuard"),
								Port:        nil,
							}},
						}},
					},
				},
			},
			want: listeners(),
		},
		"insert basic single route with exact path match": {
			gatewayclass: validClass,
			gateway:      gatewayWithSelector,
			objs: []interface{}{
				kuardService,
				&gatewayapi_v1alpha1.HTTPRoute{
					ObjectMeta: metav1.ObjectMeta{
						Name:      "basic",
						Namespace: "projectcontour",
						Labels: map[string]string{
							"app":  "contour",
							"type": "controller",
						},
					},
					Spec: gatewayapi_v1alpha1.HTTPRouteSpec{
						Gateways: &gatewayapi_v1alpha1.RouteGateways{
							Allow: gatewayAllowTypePtr(gatewayapi_v1alpha1.GatewayAllowSameNamespace),
						},
						Hostnames: []gatewayapi_v1alpha1.Hostname{
							"test.projectcontour.io",
						},
						Rules: []gatewayapi_v1alpha1.HTTPRouteRule{{
							Matches:   httpRouteMatch(gatewayapi_v1alpha1.PathMatchExact, "/blog"),
							ForwardTo: httpRouteForwardTo("kuard", 8080, 1),
						}},
					},
				},
			},
			want: listeners(
				&Listener{
					Port: 80,
					VirtualHosts: virtualhosts(
						virtualhost("test.projectcontour.io",
							exactrouteHTTPRoute("/blog", service(kuardService))),
					),
				},
			),
		},
		// Single host with single route containing multiple prefixes to the same service.
		"insert basic single route with multiple prefixes, single hostname": {
			gatewayclass: validClass,
			gateway:      gatewayWithSelector,
			objs: []interface{}{
				kuardService,
				&gatewayapi_v1alpha1.HTTPRoute{
					ObjectMeta: metav1.ObjectMeta{
						Name:      "basic",
						Namespace: "projectcontour",
						Labels: map[string]string{
							"app":  "contour",
							"type": "controller",
						},
					},
					Spec: gatewayapi_v1alpha1.HTTPRouteSpec{
						Gateways: &gatewayapi_v1alpha1.RouteGateways{
							Allow: gatewayAllowTypePtr(gatewayapi_v1alpha1.GatewayAllowSameNamespace),
						},
						Hostnames: []gatewayapi_v1alpha1.Hostname{
							"test.projectcontour.io",
						},
						Rules: []gatewayapi_v1alpha1.HTTPRouteRule{{
							Matches: []gatewayapi_v1alpha1.HTTPRouteMatch{{
								Path: &gatewayapi_v1alpha1.HTTPPathMatch{
									Type:  pathMatchTypePtr(gatewayapi_v1alpha1.PathMatchPrefix),
									Value: pointer.StringPtr("/"),
								},
							}, {
								Path: &gatewayapi_v1alpha1.HTTPPathMatch{
									Type:  pathMatchTypePtr(gatewayapi_v1alpha1.PathMatchPrefix),
									Value: pointer.StringPtr("/blog"),
								},
							}, {
								Path: &gatewayapi_v1alpha1.HTTPPathMatch{
									Type:  pathMatchTypePtr(gatewayapi_v1alpha1.PathMatchPrefix),
									Value: pointer.StringPtr("/tech"),
								},
							}},
							ForwardTo: httpRouteForwardTo("kuard", 8080, 1),
						}},
					},
				},
			},
			want: listeners(
				&Listener{
					Port: 80,
					VirtualHosts: virtualhosts(
						virtualhost("test.projectcontour.io",
							prefixrouteHTTPRoute("/", service(kuardService)),
							prefixrouteHTTPRoute("/blog", service(kuardService)),
							prefixrouteHTTPRoute("/tech", service(kuardService))),
					),
				},
			),
		},
		"insert basic single route, single hostname, gateway with TLS, HTTP protocol is ignored": {
			gatewayclass: validClass,
			gateway: &gatewayapi_v1alpha1.Gateway{
				ObjectMeta: metav1.ObjectMeta{
					Name:      "contour",
					Namespace: "projectcontour",
				},
				Spec: gatewayapi_v1alpha1.GatewaySpec{
					Listeners: []gatewayapi_v1alpha1.Listener{{
						Port:     443,
						Protocol: gatewayapi_v1alpha1.HTTPProtocolType,
						TLS: &gatewayapi_v1alpha1.GatewayTLSConfig{
							CertificateRef: &gatewayapi_v1alpha1.LocalObjectReference{
								Group: "core",
								Kind:  "Secret",
								Name:  sec1.Name,
							},
						},
						Routes: gatewayapi_v1alpha1.RouteBindingSelector{
							Kind: KindHTTPRoute,
							Namespaces: &gatewayapi_v1alpha1.RouteNamespaces{
								From: routeSelectTypePtr(gatewayapi_v1alpha1.RouteSelectAll),
							},
						},
					}},
				},
			},
			objs: []interface{}{
				sec1,
				kuardService,
				genericHTTPRoute,
			},
			want: listeners(
				&Listener{
					Port: 80,
					VirtualHosts: virtualhosts(
						virtualhost("test.projectcontour.io",
							prefixrouteHTTPRoute("/", service(kuardService)),
						)),
				},
			),
		},
		"insert basic single route, single hostname, gateway with TLS, HTTPS protocol missing certificateRef": {
			gatewayclass: validClass,
			gateway: &gatewayapi_v1alpha1.Gateway{
				ObjectMeta: metav1.ObjectMeta{
					Name:      "contour",
					Namespace: "projectcontour",
				},
				Spec: gatewayapi_v1alpha1.GatewaySpec{
					Listeners: []gatewayapi_v1alpha1.Listener{{
						Port:     443,
						Protocol: gatewayapi_v1alpha1.HTTPSProtocolType,
						Routes: gatewayapi_v1alpha1.RouteBindingSelector{
							Kind: KindHTTPRoute,
							Namespaces: &gatewayapi_v1alpha1.RouteNamespaces{
								From: routeSelectTypePtr(gatewayapi_v1alpha1.RouteSelectAll),
							},
						},
					}},
				},
			},
			objs: []interface{}{
				sec1,
				kuardService,
				genericHTTPRoute,
			},
			want: listeners(),
		},
		"insert basic single route, single hostname, gateway with TLS": {
			gatewayclass: validClass,
			gateway:      gatewayWithOnlyTLS,
			objs: []interface{}{
				sec1,
				kuardService,
				genericHTTPRoute,
			},
			want: listeners(
				&Listener{
					Port: 443,
					VirtualHosts: virtualhosts(
						&SecureVirtualHost{
							VirtualHost: VirtualHost{
								Name:         "test.projectcontour.io",
								ListenerName: "ingress_https",
								routes:       routes(prefixrouteHTTPRoute("/", service(kuardService))),
							},
							Secret: secret(sec1),
						},
					),
				},
			),
		},
		"insert basic single route, single hostname, gateway with missing TLS certificate": {
			gatewayclass: validClass,
			gateway:      gatewayWithOnlyTLS,
			objs: []interface{}{
				kuardService,
				genericHTTPRoute,
			},
			want: listeners(),
		},
		"insert basic single route, single hostname, gateway with invalid TLS certificate": {
			gatewayclass: validClass,
			gateway:      gatewayWithOnlyTLS,
			objs: []interface{}{
				&v1.Secret{
					ObjectMeta: metav1.ObjectMeta{
						Name:      "tlscert",
						Namespace: "projectcontour",
					},
					Type: v1.SecretTypeTLS,
					Data: secretdata("wrong", "wronger"),
				},
				kuardService,
				genericHTTPRoute,
			},
			want: listeners(),
		},
		"insert basic single route, single hostname, gateway with TLS & Insecure Listeners": {
			gatewayclass: validClass,
			gateway:      gatewayWithTLSandHTTP,
			objs: []interface{}{
				sec1,
				blogService,
				httpRouteProtocolHTTPS,
			},
			want: listeners(
				&Listener{
					Port: 443,
					VirtualHosts: virtualhosts(
						&SecureVirtualHost{
							VirtualHost: VirtualHost{
								Name:         "test.projectcontour.io",
								ListenerName: "ingress_https",
								routes:       routes(prefixrouteHTTPRoute("/", service(blogService))),
							},
							Secret: secret(sec1),
						},
					),
				},
				&Listener{
					Port: 80,
					VirtualHosts: virtualhosts(
						virtualhost("test.projectcontour.io", prefixrouteHTTPRoute("/", service(blogService))),
					),
				},
			),
		},
		"TLS Listener Gateway CertificateRef must be type core.Secret": {
			gatewayclass: validClass,
			gateway: &gatewayapi_v1alpha1.Gateway{
				ObjectMeta: metav1.ObjectMeta{
					Name:      "contour",
					Namespace: "projectcontour",
				},
				Spec: gatewayapi_v1alpha1.GatewaySpec{
					Listeners: []gatewayapi_v1alpha1.Listener{{
						Port:     443,
						Protocol: gatewayapi_v1alpha1.HTTPSProtocolType,
						TLS: &gatewayapi_v1alpha1.GatewayTLSConfig{
							CertificateRef: &gatewayapi_v1alpha1.LocalObjectReference{
								Group: "custom",
								Kind:  "shhhh",
								Name:  sec1.Name,
							},
						},
						Routes: gatewayapi_v1alpha1.RouteBindingSelector{
							Kind: KindHTTPRoute,
							Namespaces: &gatewayapi_v1alpha1.RouteNamespaces{
								From: routeSelectTypePtr(gatewayapi_v1alpha1.RouteSelectAll),
							},
						},
					}},
				},
			},
			objs: []interface{}{
				sec1,
				blogService,
				httpRouteProtocolHTTPS,
			},
			want: listeners(),
		},
		"TLS Listener Gateway CertificateRef must be specified": {
			gatewayclass: validClass,
			gateway: &gatewayapi_v1alpha1.Gateway{
				ObjectMeta: metav1.ObjectMeta{
					Name:      "contour",
					Namespace: "projectcontour",
				},
				Spec: gatewayapi_v1alpha1.GatewaySpec{
					Listeners: []gatewayapi_v1alpha1.Listener{{
						Port:     443,
						Protocol: gatewayapi_v1alpha1.HTTPSProtocolType,
						TLS:      &gatewayapi_v1alpha1.GatewayTLSConfig{},
						Routes: gatewayapi_v1alpha1.RouteBindingSelector{
							Kind: KindHTTPRoute,
							Namespaces: &gatewayapi_v1alpha1.RouteNamespaces{
								From: routeSelectTypePtr(gatewayapi_v1alpha1.RouteSelectAll),
							},
						},
					}},
				},
			},
			objs: []interface{}{
				sec1,
				blogService,
				httpRouteProtocolHTTPS,
			},
			want: listeners(),
		},
		"No valid hostnames defined": {
			gatewayclass: validClass,
			gateway:      gatewayWithAllNamespace,
			objs: []interface{}{
				&gatewayapi_v1alpha1.HTTPRoute{
					ObjectMeta: metav1.ObjectMeta{
						Name:      "basic",
						Namespace: "projectcontour",
						Labels: map[string]string{
							"app":      "contour",
							"type":     "controller",
							"protocol": "https",
						},
					},
					Spec: gatewayapi_v1alpha1.HTTPRouteSpec{
						Gateways: &gatewayapi_v1alpha1.RouteGateways{
							Allow: gatewayAllowTypePtr(gatewayapi_v1alpha1.GatewayAllowSameNamespace),
						},
						Hostnames: []gatewayapi_v1alpha1.Hostname{
							"*.*.projectcontour.io",
						},
						Rules: []gatewayapi_v1alpha1.HTTPRouteRule{{
							Matches:   httpRouteMatch(gatewayapi_v1alpha1.PathMatchPrefix, "/"),
							ForwardTo: httpRouteForwardTo("blogsvc", 80, 1),
						}},
					},
				},
			},
			want: listeners(),
		},
		"Invalid listener protocol type (TCP)": {
			gatewayclass: validClass,
			gateway: &gatewayapi_v1alpha1.Gateway{
				ObjectMeta: metav1.ObjectMeta{
					Name:      "contour",
					Namespace: "projectcontour",
				},
				Spec: gatewayapi_v1alpha1.GatewaySpec{
					Listeners: []gatewayapi_v1alpha1.Listener{{
						Port:     80,
						Protocol: gatewayapi_v1alpha1.TCPProtocolType,
						Routes: gatewayapi_v1alpha1.RouteBindingSelector{
							Kind: KindHTTPRoute,
							Namespaces: &gatewayapi_v1alpha1.RouteNamespaces{
								From: routeSelectTypePtr(gatewayapi_v1alpha1.RouteSelectAll),
							},
						},
					}},
				},
			},
			objs: []interface{}{genericHTTPRoute},
			want: listeners(),
		},
		"Invalid listener protocol type (UDP)": {
			gatewayclass: validClass,
			gateway: &gatewayapi_v1alpha1.Gateway{
				ObjectMeta: metav1.ObjectMeta{
					Name:      "contour",
					Namespace: "projectcontour",
				},
				Spec: gatewayapi_v1alpha1.GatewaySpec{
					Listeners: []gatewayapi_v1alpha1.Listener{{
						Port:     80,
						Protocol: gatewayapi_v1alpha1.UDPProtocolType,
						Routes: gatewayapi_v1alpha1.RouteBindingSelector{
							Kind: KindHTTPRoute,
							Namespaces: &gatewayapi_v1alpha1.RouteNamespaces{
								From: routeSelectTypePtr(gatewayapi_v1alpha1.RouteSelectAll),
							},
						},
					}},
				},
			},
			objs: []interface{}{genericHTTPRoute},
			want: listeners(),
		},
		"Invalid listener protocol type (custom)": {
			gatewayclass: validClass,
			gateway: &gatewayapi_v1alpha1.Gateway{
				ObjectMeta: metav1.ObjectMeta{
					Name:      "contour",
					Namespace: "projectcontour",
				},
				Spec: gatewayapi_v1alpha1.GatewaySpec{
					Listeners: []gatewayapi_v1alpha1.Listener{{
						Port:     80,
						Protocol: "projectcontour.io/HTTPUDP",
						Routes: gatewayapi_v1alpha1.RouteBindingSelector{
							Kind: KindHTTPRoute,
							Namespaces: &gatewayapi_v1alpha1.RouteNamespaces{
								From: routeSelectTypePtr(gatewayapi_v1alpha1.RouteSelectAll),
							},
						},
					}},
				},
			},
			objs: []interface{}{genericHTTPRoute},
			want: listeners(),
		},
		"insert basic single route, single hostname, gateway with TLS & Insecure Listeners, different selectors": {
			gatewayclass: validClass,
			gateway:      gatewaywithtlsDifferentselectors,
			objs: []interface{}{
				sec1,
				kuardService,
				blogService,
				genericHTTPRoute,
				httpRouteProtocolHTTPS,
			},
			want: listeners(
				&Listener{
					Port: 443,
					VirtualHosts: virtualhosts(
						&SecureVirtualHost{
							VirtualHost: VirtualHost{
								Name:         "test.projectcontour.io",
								ListenerName: "ingress_https",
								routes:       routes(prefixrouteHTTPRoute("/", service(blogService))),
							},
							Secret: secret(sec1),
						},
					),
				},
				&Listener{
					Port: 80,
					VirtualHosts: virtualhosts(
						virtualhost("test.projectcontour.io", prefixrouteHTTPRoute("/", service(kuardService))),
					),
				},
			),
		},
		"insert basic single route with single header match and path match": {
			gatewayclass: validClass,
			gateway:      gatewayWithSelector,
			objs: []interface{}{
				kuardService,
				&gatewayapi_v1alpha1.HTTPRoute{
					ObjectMeta: metav1.ObjectMeta{
						Name:      "basic",
						Namespace: "projectcontour",
						Labels: map[string]string{
							"app":  "contour",
							"type": "controller",
						},
					},
					Spec: gatewayapi_v1alpha1.HTTPRouteSpec{
						Gateways: &gatewayapi_v1alpha1.RouteGateways{
							Allow: gatewayAllowTypePtr(gatewayapi_v1alpha1.GatewayAllowSameNamespace),
						},
						Hostnames: []gatewayapi_v1alpha1.Hostname{
							"test.projectcontour.io",
						},
						Rules: []gatewayapi_v1alpha1.HTTPRouteRule{{
							Matches: []gatewayapi_v1alpha1.HTTPRouteMatch{{
								Path: &gatewayapi_v1alpha1.HTTPPathMatch{
									Type:  pathMatchTypePtr(gatewayapi_v1alpha1.PathMatchPrefix),
									Value: pointer.StringPtr("/"),
								},
								Headers: &gatewayapi_v1alpha1.HTTPHeaderMatch{
									Type:   headerMatchTypePtr(gatewayapi_v1alpha1.HeaderMatchExact),
									Values: map[string]string{"foo": "bar"},
								},
							}},
							ForwardTo: httpRouteForwardTo("kuard", 8080, 1),
						}},
					},
				},
			},
			want: listeners(
				&Listener{
					Port: 80,
					VirtualHosts: virtualhosts(virtualhost("test.projectcontour.io",
						&Route{
							PathMatchCondition: prefixString("/"),
							HeaderMatchConditions: []HeaderMatchCondition{
								{Name: "foo", Value: "bar", MatchType: "exact", Invert: false},
							},
							Clusters: clustersWeight(service(kuardService)),
						}),
					),
				},
			),
		},
		"insert two routes with single header match, path match and header match": {
			gatewayclass: validClass,
			gateway:      gatewayWithSelector,
			objs: []interface{}{
				kuardService,
				&gatewayapi_v1alpha1.HTTPRoute{
					ObjectMeta: metav1.ObjectMeta{
						Name:      "basic",
						Namespace: "projectcontour",
						Labels: map[string]string{
							"app":  "contour",
							"type": "controller",
						},
					},
					Spec: gatewayapi_v1alpha1.HTTPRouteSpec{
						Gateways: &gatewayapi_v1alpha1.RouteGateways{
							Allow: gatewayAllowTypePtr(gatewayapi_v1alpha1.GatewayAllowSameNamespace),
						},
						Hostnames: []gatewayapi_v1alpha1.Hostname{
							"test.projectcontour.io",
						},
						Rules: []gatewayapi_v1alpha1.HTTPRouteRule{
							{
								Matches: []gatewayapi_v1alpha1.HTTPRouteMatch{
									{
										Path: &gatewayapi_v1alpha1.HTTPPathMatch{
											Type:  pathMatchTypePtr(gatewayapi_v1alpha1.PathMatchPrefix),
											Value: pointer.StringPtr("/blog"),
										},
									}, {
										Path: &gatewayapi_v1alpha1.HTTPPathMatch{
											Type:  pathMatchTypePtr(gatewayapi_v1alpha1.PathMatchPrefix),
											Value: pointer.StringPtr("/tech"),
										},
										Headers: &gatewayapi_v1alpha1.HTTPHeaderMatch{
											Type:   headerMatchTypePtr(gatewayapi_v1alpha1.HeaderMatchExact),
											Values: map[string]string{"foo": "bar"},
										},
									},
								},
								ForwardTo: httpRouteForwardTo("kuard", 8080, 1),
							}},
					},
				},
			},
			want: listeners(
				&Listener{
					Port: 80,
					VirtualHosts: virtualhosts(virtualhost("test.projectcontour.io",
						&Route{
							PathMatchCondition: prefixString("/blog"),
							Clusters:           clustersWeight(service(kuardService)),
						},
						&Route{
							PathMatchCondition: prefixString("/tech"),
							HeaderMatchConditions: []HeaderMatchCondition{
								{Name: "foo", Value: "bar", MatchType: "exact", Invert: false},
							},
							Clusters: clustersWeight(service(kuardService)),
						},
					)),
				},
			),
		},
		"insert two routes with single header match without explicit path match": {
			gatewayclass: validClass,
			gateway:      gatewayWithSelector,
			objs: []interface{}{
				kuardService,
				&gatewayapi_v1alpha1.HTTPRoute{
					ObjectMeta: metav1.ObjectMeta{
						Name:      "basic",
						Namespace: "projectcontour",
						Labels: map[string]string{
							"app":  "contour",
							"type": "controller",
						},
					},
					Spec: gatewayapi_v1alpha1.HTTPRouteSpec{
						Gateways: &gatewayapi_v1alpha1.RouteGateways{
							Allow: gatewayAllowTypePtr(gatewayapi_v1alpha1.GatewayAllowSameNamespace),
						},
						Hostnames: []gatewayapi_v1alpha1.Hostname{
							"test.projectcontour.io",
						},
						Rules: []gatewayapi_v1alpha1.HTTPRouteRule{{
							Matches: []gatewayapi_v1alpha1.HTTPRouteMatch{{
								Headers: &gatewayapi_v1alpha1.HTTPHeaderMatch{
									Type:   headerMatchTypePtr(gatewayapi_v1alpha1.HeaderMatchExact),
									Values: map[string]string{"foo": "bar"},
								},
							}},
							ForwardTo: httpRouteForwardTo("kuard", 8080, 1),
						}},
					},
				},
			},
			want: listeners(
				&Listener{
					Port: 80,
					VirtualHosts: virtualhosts(virtualhost("test.projectcontour.io",
						&Route{
							PathMatchCondition: prefixString("/"),
							HeaderMatchConditions: []HeaderMatchCondition{
								{Name: "foo", Value: "bar", MatchType: "exact", Invert: false},
							},
							Clusters: clustersWeight(service(kuardService)),
						},
					)),
				},
			),
		},
		"Route rule with request header modifier": {
			gatewayclass: validClass,
			gateway:      gatewayWithSelector,
			objs: []interface{}{
				kuardService,
				&gatewayapi_v1alpha1.HTTPRoute{
					ObjectMeta: metav1.ObjectMeta{
						Name:      "basic",
						Namespace: "projectcontour",
						Labels: map[string]string{
							"app":  "contour",
							"type": "controller",
						},
					},
					Spec: gatewayapi_v1alpha1.HTTPRouteSpec{
						Gateways: &gatewayapi_v1alpha1.RouteGateways{
							Allow: gatewayAllowTypePtr(gatewayapi_v1alpha1.GatewayAllowSameNamespace),
						},
						Hostnames: []gatewayapi_v1alpha1.Hostname{
							"test.projectcontour.io",
						},
						Rules: []gatewayapi_v1alpha1.HTTPRouteRule{{
							Matches:   httpRouteMatch(gatewayapi_v1alpha1.PathMatchPrefix, "/"),
							ForwardTo: httpRouteForwardTo("kuard", 8080, 1),
							Filters: []gatewayapi_v1alpha1.HTTPRouteFilter{{
								Type: gatewayapi_v1alpha1.HTTPRouteFilterRequestHeaderModifier,
								RequestHeaderModifier: &gatewayapi_v1alpha1.HTTPRequestHeaderFilter{
									Set: map[string]string{"custom-header-set": "foo-bar", "Host": "bar.com"},
									Add: map[string]string{"custom-header-add": "foo-bar"},
								},
							}},
						}},
					},
				},
			},
			want: listeners(
				&Listener{
					Port: 80,
					VirtualHosts: virtualhosts(virtualhost("test.projectcontour.io",
						&Route{
							PathMatchCondition: prefixString("/"),
							Clusters:           clustersWeight(service(kuardService)),
							RequestHeadersPolicy: &HeadersPolicy{
								Set: map[string]string{
									"Custom-Header-Set": "foo-bar", // Verify the header key is canonicalized.
								},
								Add: map[string]string{
									"Custom-Header-Add": "foo-bar", // Verify the header key is canonicalized.
								},
								HostRewrite: "bar.com",
							},
						},
					)),
				},
			),
		},
		"HTTP forward with request header modifier": {
			gatewayclass: validClass,
			gateway:      gatewayWithSelector,
			objs: []interface{}{
				kuardService,
				&gatewayapi_v1alpha1.HTTPRoute{
					ObjectMeta: metav1.ObjectMeta{
						Name:      "basic",
						Namespace: "projectcontour",
						Labels: map[string]string{
							"app":  "contour",
							"type": "controller",
						},
					},
					Spec: gatewayapi_v1alpha1.HTTPRouteSpec{
						Gateways: &gatewayapi_v1alpha1.RouteGateways{
							Allow: gatewayAllowTypePtr(gatewayapi_v1alpha1.GatewayAllowSameNamespace),
						},
						Hostnames: []gatewayapi_v1alpha1.Hostname{
							"test.projectcontour.io",
						},
						Rules: []gatewayapi_v1alpha1.HTTPRouteRule{{
							Matches: httpRouteMatch(gatewayapi_v1alpha1.PathMatchPrefix, "/"),
							ForwardTo: []gatewayapi_v1alpha1.HTTPRouteForwardTo{{
								ServiceName: pointer.StringPtr("kuard"),
								Port:        gatewayPort(8080),
								Filters: []gatewayapi_v1alpha1.HTTPRouteFilter{{
									Type: gatewayapi_v1alpha1.HTTPRouteFilterRequestHeaderModifier,
									RequestHeaderModifier: &gatewayapi_v1alpha1.HTTPRequestHeaderFilter{
										Set: map[string]string{"custom-header-set": "foo-bar", "Host": "bar.com"},
										Add: map[string]string{"custom-header-add": "foo-bar"},
									},
								}},
							}},
						}},
					},
				},
			},
			want: listeners(
				&Listener{
					Port: 80,
					VirtualHosts: virtualhosts(virtualhost("test.projectcontour.io",
						&Route{
							PathMatchCondition: prefixString("/"),
							Clusters:           clusterHeaders(map[string]string{"Custom-Header-Set": "foo-bar"}, map[string]string{"Custom-Header-Add": "foo-bar"}, nil, "bar.com", service(kuardService)),
						},
					)),
				},
			),
		},
		"Route rule with invalid request header modifier": {
			gatewayclass: validClass,
			gateway:      gatewayWithSelector,
			objs: []interface{}{
				kuardService,
				&gatewayapi_v1alpha1.HTTPRoute{
					ObjectMeta: metav1.ObjectMeta{
						Name:      "basic",
						Namespace: "projectcontour",
						Labels: map[string]string{
							"app":  "contour",
							"type": "controller",
						},
					},
					Spec: gatewayapi_v1alpha1.HTTPRouteSpec{
						Gateways: &gatewayapi_v1alpha1.RouteGateways{
							Allow: gatewayAllowTypePtr(gatewayapi_v1alpha1.GatewayAllowSameNamespace),
						},
						Hostnames: []gatewayapi_v1alpha1.Hostname{
							"test.projectcontour.io",
						},
						Rules: []gatewayapi_v1alpha1.HTTPRouteRule{
							{
								Matches:   httpRouteMatch(gatewayapi_v1alpha1.PathMatchPrefix, "/"),
								ForwardTo: httpRouteForwardTo("kuard", 8080, 1),
								Filters: []gatewayapi_v1alpha1.HTTPRouteFilter{{
									Type: gatewayapi_v1alpha1.HTTPRouteFilterRequestHeaderModifier,
									RequestHeaderModifier: &gatewayapi_v1alpha1.HTTPRequestHeaderFilter{
										Set: map[string]string{"custom-header-set": "foo-bar", "Host": "bar.com"},
										Add: map[string]string{"!invalid-header-add": "foo-bar"},
									},
								}},
							}},
					},
				},
			},
			want: listeners(
				&Listener{
					Port: 80,
					VirtualHosts: virtualhosts(virtualhost("test.projectcontour.io",
						&Route{
							PathMatchCondition: prefixString("/"),
							Clusters:           clustersWeight(service(kuardService)),
							RequestHeadersPolicy: &HeadersPolicy{
								Set:         map[string]string{"Custom-Header-Set": "foo-bar"},
								Add:         map[string]string{}, // Invalid header should not be set.
								HostRewrite: "bar.com",
							},
						},
					)),
				},
			),
		},
		"HTTP forward with invalid request header modifier": {
			gatewayclass: validClass,
			gateway:      gatewayWithSelector,
			objs: []interface{}{
				kuardService,
				&gatewayapi_v1alpha1.HTTPRoute{
					ObjectMeta: metav1.ObjectMeta{
						Name:      "basic",
						Namespace: "projectcontour",
						Labels: map[string]string{
							"app":  "contour",
							"type": "controller",
						},
					},
					Spec: gatewayapi_v1alpha1.HTTPRouteSpec{
						Gateways: &gatewayapi_v1alpha1.RouteGateways{
							Allow: gatewayAllowTypePtr(gatewayapi_v1alpha1.GatewayAllowSameNamespace),
						},
						Hostnames: []gatewayapi_v1alpha1.Hostname{
							"test.projectcontour.io",
						},
						Rules: []gatewayapi_v1alpha1.HTTPRouteRule{
							{
								Matches: httpRouteMatch(gatewayapi_v1alpha1.PathMatchPrefix, "/"),
								ForwardTo: []gatewayapi_v1alpha1.HTTPRouteForwardTo{{
									ServiceName: pointer.StringPtr("kuard"),
									Port:        gatewayPort(8080),
									Filters: []gatewayapi_v1alpha1.HTTPRouteFilter{{
										Type: gatewayapi_v1alpha1.HTTPRouteFilterRequestHeaderModifier,
										RequestHeaderModifier: &gatewayapi_v1alpha1.HTTPRequestHeaderFilter{
											Set: map[string]string{"custom-header-set": "foo-bar", "Host": "bar.com"},
											Add: map[string]string{"!invalid-header-add": "foo-bar"},
										},
									}},
								}},
							}},
					},
				},
			},
			want: listeners(
				&Listener{
					Port: 80,
					VirtualHosts: virtualhosts(virtualhost("test.projectcontour.io",
						&Route{
							PathMatchCondition: prefixString("/"),
							Clusters:           clusterHeaders(map[string]string{"Custom-Header-Set": "foo-bar"}, map[string]string{}, nil, "bar.com", service(kuardService)),
						},
					)),
				},
			),
		},
		"different weights for multiple forwardTos": {
			gatewayclass: validClass,
			gateway:      gatewayWithSelector,
			objs: []interface{}{
				kuardService,
				kuardService2,
				kuardService3,
				&gatewayapi_v1alpha1.HTTPRoute{
					ObjectMeta: metav1.ObjectMeta{
						Name:      "basic",
						Namespace: "projectcontour",
						Labels: map[string]string{
							"app":  "contour",
							"type": "controller",
						},
					},
					Spec: gatewayapi_v1alpha1.HTTPRouteSpec{
						Gateways: &gatewayapi_v1alpha1.RouteGateways{
							Allow: gatewayAllowTypePtr(gatewayapi_v1alpha1.GatewayAllowSameNamespace),
						},
						Rules: []gatewayapi_v1alpha1.HTTPRouteRule{{
							Matches: httpRouteMatch(gatewayapi_v1alpha1.PathMatchPrefix, "/"),
							ForwardTo: httpRouteForwards(
								httpRouteForwardTo("kuard", 8080, 5),
								httpRouteForwardTo("kuard2", 8080, 10),
								httpRouteForwardTo("kuard3", 8080, 15),
							),
						}},
					},
				},
			},
			want: listeners(
				&Listener{
					Port: 80,
					VirtualHosts: virtualhosts(
						virtualhost("*", prefixrouteHTTPRoute("/",
							&Service{
								Weighted: WeightedService{
									Weight:           5,
									ServiceName:      kuardService.Name,
									ServiceNamespace: kuardService.Namespace,
									ServicePort:      kuardService.Spec.Ports[0],
								},
							},
							&Service{
								Weighted: WeightedService{
									Weight:           10,
									ServiceName:      kuardService2.Name,
									ServiceNamespace: kuardService2.Namespace,
									ServicePort:      kuardService2.Spec.Ports[0],
								},
							},
							&Service{
								Weighted: WeightedService{
									Weight:           15,
									ServiceName:      kuardService3.Name,
									ServiceNamespace: kuardService3.Namespace,
									ServicePort:      kuardService3.Spec.Ports[0],
								},
							},
						)),
					),
				},
			),
		},
		"one service weight zero w/weights for other forwardTos": {
			gatewayclass: validClass,
			gateway:      gatewayWithSelector,
			objs: []interface{}{
				kuardService,
				kuardService2,
				kuardService3,
				&gatewayapi_v1alpha1.HTTPRoute{
					ObjectMeta: metav1.ObjectMeta{
						Name:      "basic",
						Namespace: "projectcontour",
						Labels: map[string]string{
							"app":  "contour",
							"type": "controller",
						},
					},
					Spec: gatewayapi_v1alpha1.HTTPRouteSpec{
						Gateways: &gatewayapi_v1alpha1.RouteGateways{
							Allow: gatewayAllowTypePtr(gatewayapi_v1alpha1.GatewayAllowSameNamespace),
						},
						Rules: []gatewayapi_v1alpha1.HTTPRouteRule{{
							Matches: httpRouteMatch(gatewayapi_v1alpha1.PathMatchPrefix, "/"),
							ForwardTo: httpRouteForwards(
								httpRouteForwardTo("kuard", 8080, 5),
								httpRouteForwardTo("kuard2", 8080, 0),
								httpRouteForwardTo("kuard3", 8080, 15),
							),
						}},
					},
				},
			},
			want: listeners(
				&Listener{
					Port: 80,
					VirtualHosts: virtualhosts(
						virtualhost("*", prefixrouteHTTPRoute("/",
							&Service{
								Weighted: WeightedService{
									Weight:           5,
									ServiceName:      kuardService.Name,
									ServiceNamespace: kuardService.Namespace,
									ServicePort:      kuardService.Spec.Ports[0],
								},
							},
							&Service{
								Weighted: WeightedService{
									Weight:           0,
									ServiceName:      kuardService2.Name,
									ServiceNamespace: kuardService2.Namespace,
									ServicePort:      kuardService2.Spec.Ports[0],
								},
							},
							&Service{
								Weighted: WeightedService{
									Weight:           15,
									ServiceName:      kuardService3.Name,
									ServiceNamespace: kuardService3.Namespace,
									ServicePort:      kuardService3.Spec.Ports[0],
								},
							},
						)),
					),
				},
			),
		},
		"weight of zero for a single forwardTo results in 503": {
			gatewayclass: validClass,
			gateway:      gatewayWithSelector,
			objs: []interface{}{
				kuardService,
				kuardService2,
				kuardService3,
				&gatewayapi_v1alpha1.HTTPRoute{
					ObjectMeta: metav1.ObjectMeta{
						Name:      "basic",
						Namespace: "projectcontour",
						Labels: map[string]string{
							"app":  "contour",
							"type": "controller",
						},
					},
					Spec: gatewayapi_v1alpha1.HTTPRouteSpec{
						Gateways: &gatewayapi_v1alpha1.RouteGateways{
							Allow: gatewayAllowTypePtr(gatewayapi_v1alpha1.GatewayAllowSameNamespace),
						},
						Rules: []gatewayapi_v1alpha1.HTTPRouteRule{{
							Matches:   httpRouteMatch(gatewayapi_v1alpha1.PathMatchPrefix, "/"),
							ForwardTo: httpRouteForwardTo("kuard", 8080, 0),
						}},
					},
				},
			},
			want: listeners(
				&Listener{
					Port: 80,
					VirtualHosts: virtualhosts(
						virtualhost("*", directResponseRouteService("/", http.StatusServiceUnavailable, &Service{
							Weighted: WeightedService{
								Weight:           0,
								ServiceName:      kuardService.Name,
								ServiceNamespace: kuardService.Namespace,
								ServicePort:      kuardService.Spec.Ports[0],
							},
						})),
					),
				},
			),
		},
		"basic TLSRoute": {
			gatewayclass: validClass,
			gateway:      gatewayWithTLSRouteSelector,
			objs: []interface{}{
				kuardService,
				&gatewayapi_v1alpha1.TLSRoute{
					ObjectMeta: metav1.ObjectMeta{
						Name:      "basic",
						Namespace: "projectcontour",
						Labels: map[string]string{
							"app":  "contour",
							"type": "controller",
						},
					},
					Spec: gatewayapi_v1alpha1.TLSRouteSpec{
						Rules: []gatewayapi_v1alpha1.TLSRouteRule{{
							Matches: []gatewayapi_v1alpha1.TLSRouteMatch{{
								SNIs: []gatewayapi_v1alpha1.Hostname{
									"tcp.projectcontour.io",
								},
							}},
							ForwardTo: tcpRouteForwardTo("kuard", 8080, 0),
						}},
					},
				},
			},
			want: listeners(
				&Listener{
					Port: 443,
					VirtualHosts: virtualhosts(
						&SecureVirtualHost{
							VirtualHost: VirtualHost{
								Name:         "tcp.projectcontour.io",
								ListenerName: "ingress_https",
							},
							TCPProxy: &TCPProxy{
								Clusters: clusters(service(kuardService)),
							},
						},
					),
				},
			),
		},
		"TLSRoute with multiple SNIs": {
			gatewayclass: validClass,
			gateway:      gatewayWithTLSRouteSelector,
			objs: []interface{}{
				kuardService,
				&gatewayapi_v1alpha1.TLSRoute{
					ObjectMeta: metav1.ObjectMeta{
						Name:      "basic",
						Namespace: "projectcontour",
						Labels: map[string]string{
							"app":  "contour",
							"type": "controller",
						},
					},
					Spec: gatewayapi_v1alpha1.TLSRouteSpec{
						Rules: []gatewayapi_v1alpha1.TLSRouteRule{{
							Matches: []gatewayapi_v1alpha1.TLSRouteMatch{{
								SNIs: []gatewayapi_v1alpha1.Hostname{
									"tcp.projectcontour.io",
									"another.projectcontour.io",
									"thing.projectcontour.io",
								},
							}},
							ForwardTo: tcpRouteForwardTo("kuard", 8080, 0),
						}},
					},
				},
			},
			want: listeners(
				&Listener{
					Port: 443,
					VirtualHosts: virtualhosts(
						&SecureVirtualHost{
							VirtualHost: VirtualHost{
								Name:         "another.projectcontour.io",
								ListenerName: "ingress_https",
							},
							TCPProxy: &TCPProxy{
								Clusters: clusters(service(kuardService)),
							},
						},
						&SecureVirtualHost{
							VirtualHost: VirtualHost{
								Name:         "tcp.projectcontour.io",
								ListenerName: "ingress_https",
							},
							TCPProxy: &TCPProxy{
								Clusters: clusters(service(kuardService)),
							},
						},
						&SecureVirtualHost{
							VirtualHost: VirtualHost{
								Name:         "thing.projectcontour.io",
								ListenerName: "ingress_https",
							},
							TCPProxy: &TCPProxy{
								Clusters: clusters(service(kuardService)),
							},
						},
					),
				},
			),
		},
		"TLSRoute with multiple SNIs, one is invalid": {
			gatewayclass: validClass,
			gateway:      gatewayWithTLSRouteSelector,
			objs: []interface{}{
				kuardService,
				&gatewayapi_v1alpha1.TLSRoute{
					ObjectMeta: metav1.ObjectMeta{
						Name:      "basic",
						Namespace: "projectcontour",
						Labels: map[string]string{
							"app":  "contour",
							"type": "controller",
						},
					},
					Spec: gatewayapi_v1alpha1.TLSRouteSpec{
						Rules: []gatewayapi_v1alpha1.TLSRouteRule{{
							Matches: []gatewayapi_v1alpha1.TLSRouteMatch{{
								SNIs: []gatewayapi_v1alpha1.Hostname{
									"tcp.projectcontour.io",
									"*.*.another.projectcontour.io",
									"thing.projectcontour.io",
								},
							}},
							ForwardTo: tcpRouteForwardTo("kuard", 8080, 0),
						}},
					},
				},
			},
			want: listeners(
				&Listener{
					Port: 443,
					VirtualHosts: virtualhosts(
						&SecureVirtualHost{
							VirtualHost: VirtualHost{
								Name:         "tcp.projectcontour.io",
								ListenerName: "ingress_https",
							},
							TCPProxy: &TCPProxy{
								Clusters: clusters(service(kuardService)),
							},
						},
						&SecureVirtualHost{
							VirtualHost: VirtualHost{
								Name:         "thing.projectcontour.io",
								ListenerName: "ingress_https",
							},
							TCPProxy: &TCPProxy{
								Clusters: clusters(service(kuardService)),
							},
						},
					),
				},
			),
		},
		"TLSRoute with multiple SNIs, all are invalid": {
			gatewayclass: validClass,
			gateway:      gatewayWithSelector,
			objs: []interface{}{
				kuardService,
				&gatewayapi_v1alpha1.TLSRoute{
					ObjectMeta: metav1.ObjectMeta{
						Name:      "basic",
						Namespace: "projectcontour",
						Labels: map[string]string{
							"app":  "contour",
							"type": "controller",
						},
					},
					Spec: gatewayapi_v1alpha1.TLSRouteSpec{
						Rules: []gatewayapi_v1alpha1.TLSRouteRule{{
							Matches: []gatewayapi_v1alpha1.TLSRouteMatch{{
								SNIs: []gatewayapi_v1alpha1.Hostname{
									"tcp.*.projectcontour.io",
									"*.*.another.projectcontour.io",
									"!!thing.projectcontour.io",
								},
							}},
							ForwardTo: tcpRouteForwardTo("kuard", 8080, 0),
						}},
					},
				},
			},
			want: listeners(),
		},
		"TLSRoute without any hostnames specified results in '*' match all": {
			gatewayclass: validClass,
			gateway:      gatewayWithTLSRouteSelector,
			objs: []interface{}{
				kuardService,
				&gatewayapi_v1alpha1.TLSRoute{
					ObjectMeta: metav1.ObjectMeta{
						Name:      "basic",
						Namespace: "projectcontour",
						Labels: map[string]string{
							"app":  "contour",
							"type": "controller",
						},
					},
					Spec: gatewayapi_v1alpha1.TLSRouteSpec{
						Rules: []gatewayapi_v1alpha1.TLSRouteRule{{
							Matches:   []gatewayapi_v1alpha1.TLSRouteMatch{{}},
							ForwardTo: tcpRouteForwardTo("kuard", 8080, 0),
						}},
					},
				},
			},
			want: listeners(
				&Listener{
					Port: 443,
					VirtualHosts: virtualhosts(
						&SecureVirtualHost{
							VirtualHost: VirtualHost{
								Name:         "*",
								ListenerName: "ingress_https",
							},
							TCPProxy: &TCPProxy{
								Clusters: clusters(service(kuardService)),
							},
						},
					),
				},
			),
		},
		"TLSRoute with missing forwardTo service": {
			gatewayclass: validClass,
			gateway:      gatewayWithSelector,
			objs: []interface{}{
				&gatewayapi_v1alpha1.TLSRoute{
					ObjectMeta: metav1.ObjectMeta{
						Name:      "basic",
						Namespace: "projectcontour",
						Labels: map[string]string{
							"app":  "contour",
							"type": "controller",
						},
					},
					Spec: gatewayapi_v1alpha1.TLSRouteSpec{
						Rules: []gatewayapi_v1alpha1.TLSRouteRule{{
							Matches: []gatewayapi_v1alpha1.TLSRouteMatch{{
								SNIs: []gatewayapi_v1alpha1.Hostname{
									"tcp.projectcontour.io",
								},
							}},
							ForwardTo: tcpRouteForwardTo("kuard", 8080, 0),
						}},
					},
				},
			},
			want: listeners(),
		},
		"insert gateway listener with host": {
			gatewayclass: validClass,
			gateway:      gatewayWithHostname,
			objs: []interface{}{
				kuardService,
				&gatewayapi_v1alpha1.HTTPRoute{
					ObjectMeta: metav1.ObjectMeta{
						Name:      "basic",
						Namespace: "projectcontour",
						Labels: map[string]string{
							"app":  "contour",
							"type": "controller",
						},
					},
					Spec: gatewayapi_v1alpha1.HTTPRouteSpec{
						Gateways: &gatewayapi_v1alpha1.RouteGateways{
							Allow: gatewayAllowTypePtr(gatewayapi_v1alpha1.GatewayAllowSameNamespace),
						},
						Rules: []gatewayapi_v1alpha1.HTTPRouteRule{{
							Matches:   httpRouteMatch(gatewayapi_v1alpha1.PathMatchExact, "/blog"),
							ForwardTo: httpRouteForwardTo("kuard", 8080, 1),
						}},
					},
				},
			},
			want: listeners(
				&Listener{
					Port: 80,
					VirtualHosts: virtualhosts(
						virtualhost("gateway.projectcontour.io",
							exactrouteHTTPRoute("/blog", service(kuardService))),
					),
				},
			),
		},
		"insert gateway listener with host, httproute with host": {
			gatewayclass: validClass,
			gateway:      gatewayWithWildcardHostname,
			objs: []interface{}{
				kuardService,
				&gatewayapi_v1alpha1.HTTPRoute{
					ObjectMeta: metav1.ObjectMeta{
						Name:      "basic",
						Namespace: "projectcontour",
						Labels: map[string]string{
							"app":  "contour",
							"type": "controller",
						},
					},
					Spec: gatewayapi_v1alpha1.HTTPRouteSpec{
						Gateways: &gatewayapi_v1alpha1.RouteGateways{
							Allow: gatewayAllowTypePtr(gatewayapi_v1alpha1.GatewayAllowSameNamespace),
						},
						Hostnames: []gatewayapi_v1alpha1.Hostname{
							"http.projectcontour.io",
						},
						Rules: []gatewayapi_v1alpha1.HTTPRouteRule{{
							Matches:   httpRouteMatch(gatewayapi_v1alpha1.PathMatchExact, "/blog"),
							ForwardTo: httpRouteForwardTo("kuard", 8080, 1),
						}},
					},
				},
			},
			want: listeners(
				&Listener{
					Port: 80,
					VirtualHosts: virtualhosts(
						virtualhost("http.projectcontour.io",
							exactrouteHTTPRoute("/blog", service(kuardService))),
					),
				},
			),
		},
		"insert gateway listener with non-admitted gatewayclass": {
			gatewayclass: notAdmittedClass,
			gateway:      gatewayWithNotAdmittedClass,
			objs: []interface{}{
				kuardService,
				&gatewayapi_v1alpha1.HTTPRoute{
					ObjectMeta: metav1.ObjectMeta{
						Name:      "basic",
						Namespace: "projectcontour",
						Labels: map[string]string{
							"app":  "contour",
							"type": "controller",
						},
					},
					Spec: gatewayapi_v1alpha1.HTTPRouteSpec{
						Gateways: &gatewayapi_v1alpha1.RouteGateways{
							Allow: gatewayAllowTypePtr(gatewayapi_v1alpha1.GatewayAllowSameNamespace),
						},
						Hostnames: []gatewayapi_v1alpha1.Hostname{
							"http.projectcontour.io",
						},
						Rules: []gatewayapi_v1alpha1.HTTPRouteRule{{
							Matches:   httpRouteMatch(gatewayapi_v1alpha1.PathMatchExact, "/blog"),
							ForwardTo: httpRouteForwardTo("kuard", 8080, 1),
						}},
					},
				},
			},
			want: listeners(),
		},
	}

	for name, tc := range tests {
		t.Run(name, func(t *testing.T) {

			builder := Builder{
				Source: KubernetesCache{
					ConfiguredGateway: types.NamespacedName{
						Name:      "contour",
						Namespace: "projectcontour",
					},
					gatewayclass: tc.gatewayclass,
					gateway:      tc.gateway,
					FieldLogger:  fixture.NewTestLogger(t),
				},
				Processors: []Processor{
					&IngressProcessor{
						FieldLogger: fixture.NewTestLogger(t),
					},
					&HTTPProxyProcessor{
						DisablePermitInsecure: tc.disablePermitInsecure,
						FallbackCertificate: &types.NamespacedName{
							Name:      tc.fallbackCertificateName,
							Namespace: tc.fallbackCertificateNamespace,
						},
					},
					&GatewayAPIProcessor{
						FieldLogger: fixture.NewTestLogger(t),
					},
					&ListenerProcessor{},
				},
			}

			for _, o := range tc.objs {
				builder.Source.Insert(o)
			}
			dag := builder.Build()

			got := make(map[int]*Listener)
			dag.Visit(listenerMap(got).Visit)

			want := make(map[int]*Listener)
			for _, v := range tc.want {
				if l, ok := v.(*Listener); ok {
					want[l.Port] = l
				}
			}
			assert.Equal(t, want, got)
		})
	}
}

func TestDAGInsert(t *testing.T) {
	// The DAG is sensitive to ordering, adding an ingress, then a service,
	// should have the same result as adding a service, then an ingress.

	// weird secret with a blank ca.crt that
	// cert manager creates. #1644
	sec3 := &v1.Secret{
		ObjectMeta: metav1.ObjectMeta{
			Name:      "secret",
			Namespace: "default",
		},
		Type: v1.SecretTypeTLS,
		Data: map[string][]byte{
			CACertificateKey:    []byte(""),
			v1.TLSCertKey:       []byte(fixture.CERTIFICATE),
			v1.TLSPrivateKeyKey: []byte(fixture.RSA_PRIVATE_KEY),
		},
	}

	sec4 := &v1.Secret{
		ObjectMeta: metav1.ObjectMeta{
			Name:      "secret",
			Namespace: "root",
		},
		Type: v1.SecretTypeTLS,
		Data: secretdata(fixture.CERTIFICATE, fixture.RSA_PRIVATE_KEY),
	}

	fallbackCertificateSecret := &v1.Secret{
		ObjectMeta: metav1.ObjectMeta{
			Name:      "fallbacksecret",
			Namespace: "default",
		},
		Type: v1.SecretTypeTLS,
		Data: secretdata(fixture.CERTIFICATE, fixture.RSA_PRIVATE_KEY),
	}

	fallbackCertificateSecretRootNamespace := &v1.Secret{
		ObjectMeta: metav1.ObjectMeta{
			Name:      "fallbacksecret",
			Namespace: "root",
		},
		Type: v1.SecretTypeTLS,
		Data: secretdata(fixture.CERTIFICATE, fixture.RSA_PRIVATE_KEY),
	}

	cert1 := &v1.Secret{
		ObjectMeta: metav1.ObjectMeta{
			Name:      "ca",
			Namespace: "default",
		},
		Data: map[string][]byte{
			CACertificateKey: []byte(fixture.CERTIFICATE),
		},
	}

	i1V1 := &networking_v1.Ingress{
		ObjectMeta: metav1.ObjectMeta{
			Name:      "kuard",
			Namespace: "default",
		},
		Spec: networking_v1.IngressSpec{
			Rules: []networking_v1.IngressRule{{
				IngressRuleValue: networking_v1.IngressRuleValue{
					HTTP: &networking_v1.HTTPIngressRuleValue{
						Paths: []networking_v1.HTTPIngressPath{{
							Backend: *backendv1("kuard", intstr.FromInt(8080)),
						}},
					},
				},
			}},
		},
	}

	i1aV1 := &networking_v1.Ingress{
		ObjectMeta: metav1.ObjectMeta{
			Name:      "kuard",
			Namespace: "default",
			Annotations: map[string]string{
				"kubernetes.io/ingress.allow-http": "false",
			},
		},
		Spec: networking_v1.IngressSpec{
			Rules: []networking_v1.IngressRule{{
				IngressRuleValue: networking_v1.IngressRuleValue{
					HTTP: &networking_v1.HTTPIngressRuleValue{
						Paths: []networking_v1.HTTPIngressPath{{
							Backend: *backendv1("kuard", intstr.FromInt(8080)),
						}},
					},
				},
			}},
		},
	}

	// i2V1 is functionally identical to i1V1
	i2V1 := &networking_v1.Ingress{
		ObjectMeta: metav1.ObjectMeta{
			Name:      "kuard",
			Namespace: "default",
		},
		Spec: networking_v1.IngressSpec{
			Rules: []networking_v1.IngressRule{{
				IngressRuleValue: ingressrulev1value(backendv1("kuard", intstr.FromInt(8080))),
			}},
		},
	}

	// i2aV1 is missing a http key from the spec.rule.
	// see issue 606
	i2aV1 := &networking_v1.Ingress{
		ObjectMeta: metav1.ObjectMeta{
			Name:      "kuard",
			Namespace: "default",
		},
		Spec: networking_v1.IngressSpec{
			Rules: []networking_v1.IngressRule{{
				Host: "test1.test.com",
			}},
		},
	}

	// i3V1 is similar to i2V1 but includes a hostname on the ingress rule
	i3V1 := &networking_v1.Ingress{
		ObjectMeta: metav1.ObjectMeta{
			Name:      "kuard",
			Namespace: "default",
		},
		Spec: networking_v1.IngressSpec{
			TLS: []networking_v1.IngressTLS{{
				Hosts:      []string{"kuard.example.com"},
				SecretName: sec1.Name,
			}},
			Rules: []networking_v1.IngressRule{{
				Host:             "kuard.example.com",
				IngressRuleValue: ingressrulev1value(backendv1("kuard", intstr.FromInt(8080))),
			}},
		},
	}
	// i4V1 is like i1V1 except it uses a named service port
	i4V1 := &networking_v1.Ingress{
		ObjectMeta: metav1.ObjectMeta{
			Name:      "kuard",
			Namespace: "default",
		},
		Spec: networking_v1.IngressSpec{
			Rules: []networking_v1.IngressRule{{
				IngressRuleValue: networking_v1.IngressRuleValue{
					HTTP: &networking_v1.HTTPIngressRuleValue{
						Paths: []networking_v1.HTTPIngressPath{{
							Backend: *backendv1("kuard", intstr.FromString("http")),
						}},
					},
				},
			}},
		},
	}

	// i5V1 is functionally identical to i2V1
	i5V1 := &networking_v1.Ingress{
		ObjectMeta: metav1.ObjectMeta{
			Name:      "kuard",
			Namespace: "default",
		},
		Spec: networking_v1.IngressSpec{
			Rules: []networking_v1.IngressRule{{
				IngressRuleValue: ingressrulev1value(backendv1("kuard", intstr.FromString("http"))),
			}},
		},
	}
	// i6V1 contains two named vhosts which point to the same service
	// one of those has TLS
	i6V1 := &networking_v1.Ingress{
		ObjectMeta: metav1.ObjectMeta{
			Name:      "two-vhosts",
			Namespace: "default",
		},
		Spec: networking_v1.IngressSpec{
			TLS: []networking_v1.IngressTLS{{
				Hosts:      []string{"b.example.com"},
				SecretName: sec1.Name,
			}},
			Rules: []networking_v1.IngressRule{{
				Host:             "a.example.com",
				IngressRuleValue: ingressrulev1value(backendv1("kuard", intstr.FromInt(8080))),
			}, {
				Host:             "b.example.com",
				IngressRuleValue: ingressrulev1value(backendv1("kuard", intstr.FromString("http"))),
			}},
		},
	}
	i6aV1 := &networking_v1.Ingress{
		ObjectMeta: metav1.ObjectMeta{
			Name:      "two-vhosts",
			Namespace: "default",
			Annotations: map[string]string{
				"kubernetes.io/ingress.allow-http": "false",
			},
		},
		Spec: networking_v1.IngressSpec{
			TLS: []networking_v1.IngressTLS{{
				Hosts:      []string{"b.example.com"},
				SecretName: sec1.Name,
			}},
			Rules: []networking_v1.IngressRule{{
				Host:             "a.example.com",
				IngressRuleValue: ingressrulev1value(backendv1("kuard", intstr.FromInt(8080))),
			}, {
				Host:             "b.example.com",
				IngressRuleValue: ingressrulev1value(backendv1("kuard", intstr.FromString("http"))),
			}},
		},
	}

	i6bV1 := &networking_v1.Ingress{
		ObjectMeta: metav1.ObjectMeta{
			Name:      "two-vhosts",
			Namespace: "default",
			Annotations: map[string]string{
				"ingress.kubernetes.io/force-ssl-redirect": "true",
			},
		},
		Spec: networking_v1.IngressSpec{
			TLS: []networking_v1.IngressTLS{{
				Hosts:      []string{"b.example.com"},
				SecretName: sec1.Name,
			}},
			Rules: []networking_v1.IngressRule{{
				Host:             "b.example.com",
				IngressRuleValue: ingressrulev1value(backendv1("kuard", intstr.FromString("http"))),
			}},
		},
	}

	i6cV1 := &networking_v1.Ingress{
		ObjectMeta: metav1.ObjectMeta{
			Name:      "two-vhosts",
			Namespace: "default",
			Annotations: map[string]string{
				"ingress.kubernetes.io/force-ssl-redirect": "true",
				"kubernetes.io/ingress.allow-http":         "false",
			},
		},
		Spec: networking_v1.IngressSpec{
			TLS: []networking_v1.IngressTLS{{
				Hosts:      []string{"b.example.com"},
				SecretName: sec1.Name,
			}},
			Rules: []networking_v1.IngressRule{{
				Host:             "b.example.com",
				IngressRuleValue: ingressrulev1value(backendv1("kuard", intstr.FromString("http"))),
			}},
		},
	}

	// i7V1 contains a single vhost with two paths
	i7V1 := &networking_v1.Ingress{
		ObjectMeta: metav1.ObjectMeta{
			Name:      "two-paths",
			Namespace: "default",
		},
		Spec: networking_v1.IngressSpec{
			TLS: []networking_v1.IngressTLS{{
				Hosts:      []string{"b.example.com"},
				SecretName: sec1.Name,
			}},
			Rules: []networking_v1.IngressRule{{
				Host: "b.example.com",
				IngressRuleValue: networking_v1.IngressRuleValue{
					HTTP: &networking_v1.HTTPIngressRuleValue{
						Paths: []networking_v1.HTTPIngressPath{{
							Backend: *backendv1("kuard", intstr.FromString("http")),
						}, {
							Path:    "/kuarder",
							Backend: *backendv1("kuarder", intstr.FromInt(8080)),
						}},
					},
				},
			}},
		},
	}

	// i8V1 is identical to i7V1 but uses multiple IngressRules
	i8V1 := &networking_v1.Ingress{
		ObjectMeta: metav1.ObjectMeta{
			Name:      "two-rules",
			Namespace: "default",
		},
		Spec: networking_v1.IngressSpec{
			TLS: []networking_v1.IngressTLS{{
				Hosts:      []string{"b.example.com"},
				SecretName: sec1.Name,
			}},
			Rules: []networking_v1.IngressRule{{
				Host: "b.example.com",
				IngressRuleValue: networking_v1.IngressRuleValue{
					HTTP: &networking_v1.HTTPIngressRuleValue{
						Paths: []networking_v1.HTTPIngressPath{{
							Backend: *backendv1("kuard", intstr.FromString("http")),
						}},
					},
				},
			}, {
				Host: "b.example.com",
				IngressRuleValue: networking_v1.IngressRuleValue{
					HTTP: &networking_v1.HTTPIngressRuleValue{
						Paths: []networking_v1.HTTPIngressPath{{
							Path:    "/kuarder",
							Backend: *backendv1("kuarder", intstr.FromInt(8080)),
						}},
					},
				},
			}},
		},
	}
	// i9V1 is identical to i8V1 but disables non TLS connections
	i9V1 := &networking_v1.Ingress{
		ObjectMeta: metav1.ObjectMeta{
			Name:      "two-rules",
			Namespace: "default",
			Annotations: map[string]string{
				"kubernetes.io/ingress.allow-http": "false",
			},
		},
		Spec: networking_v1.IngressSpec{
			TLS: []networking_v1.IngressTLS{{
				Hosts:      []string{"b.example.com"},
				SecretName: sec1.Name,
			}},
			Rules: []networking_v1.IngressRule{{
				Host: "b.example.com",
				IngressRuleValue: networking_v1.IngressRuleValue{
					HTTP: &networking_v1.HTTPIngressRuleValue{
						Paths: []networking_v1.HTTPIngressPath{{
							Backend: *backendv1("kuard", intstr.FromString("http")),
						}},
					},
				},
			}, {
				Host: "b.example.com",
				IngressRuleValue: networking_v1.IngressRuleValue{
					HTTP: &networking_v1.HTTPIngressRuleValue{
						Paths: []networking_v1.HTTPIngressPath{{
							Path:    "/kuarder",
							Backend: *backendv1("kuarder", intstr.FromInt(8080)),
						}},
					},
				},
			}},
		},
	}

	i10aV1 := &networking_v1.Ingress{
		ObjectMeta: metav1.ObjectMeta{
			Name:      "two-rules",
			Namespace: "default",
			Annotations: map[string]string{
				"projectcontour.io/tls-minimum-protocol-version": "1.3",
			},
		},
		Spec: networking_v1.IngressSpec{
			TLS: []networking_v1.IngressTLS{{
				Hosts:      []string{"b.example.com"},
				SecretName: sec1.Name,
			}},
			Rules: []networking_v1.IngressRule{{
				Host: "b.example.com",
				IngressRuleValue: networking_v1.IngressRuleValue{
					HTTP: &networking_v1.HTTPIngressRuleValue{
						Paths: []networking_v1.HTTPIngressPath{{
							Backend: *backendv1("kuard", intstr.FromString("http")),
						}},
					},
				},
			}},
		},
	}

	// i11V1 has a websocket route
	i11V1 := &networking_v1.Ingress{
		ObjectMeta: metav1.ObjectMeta{
			Name:      "websocket",
			Namespace: "default",
			Annotations: map[string]string{
				"projectcontour.io/websocket-routes": "/ws1 , /ws2",
			},
		},
		Spec: networking_v1.IngressSpec{
			Rules: []networking_v1.IngressRule{{
				IngressRuleValue: networking_v1.IngressRuleValue{
					HTTP: &networking_v1.HTTPIngressRuleValue{
						Paths: []networking_v1.HTTPIngressPath{{
							Backend: *backendv1("kuard", intstr.FromString("http")),
						}, {
							Path:    "/ws1",
							Backend: *backendv1("kuard", intstr.FromString("http")),
						}},
					},
				},
			}},
		},
	}

	// i12aV1 has an invalid timeout
	i12aV1 := &networking_v1.Ingress{
		ObjectMeta: metav1.ObjectMeta{
			Name:      "timeout",
			Namespace: "default",
			Annotations: map[string]string{
				"projectcontour.io/request-timeout": "peanut",
			},
		},
		Spec: networking_v1.IngressSpec{
			Rules: []networking_v1.IngressRule{{
				IngressRuleValue: networking_v1.IngressRuleValue{
					HTTP: &networking_v1.HTTPIngressRuleValue{
						Paths: []networking_v1.HTTPIngressPath{{
							Path:    "/",
							Backend: *backendv1("kuard", intstr.FromString("http")),
						}},
					},
				},
			}},
		},
	}

	// i12bV1 has a reasonable timeout
	i12bV1 := &networking_v1.Ingress{
		ObjectMeta: metav1.ObjectMeta{
			Name:      "timeout",
			Namespace: "default",
			Annotations: map[string]string{
				"projectcontour.io/request-timeout": "1m30s", // 90 seconds y'all
			},
		},
		Spec: networking_v1.IngressSpec{
			Rules: []networking_v1.IngressRule{{
				IngressRuleValue: networking_v1.IngressRuleValue{
					HTTP: &networking_v1.HTTPIngressRuleValue{
						Paths: []networking_v1.HTTPIngressPath{{
							Path:    "/",
							Backend: *backendv1("kuard", intstr.FromString("http")),
						}},
					},
				},
			}},
		},
	}

	// i12cV1 has an unreasonable timeout
	i12cV1 := &networking_v1.Ingress{
		ObjectMeta: metav1.ObjectMeta{
			Name:      "timeout",
			Namespace: "default",
			Annotations: map[string]string{
				"projectcontour.io/request-timeout": "infinite",
			},
		},
		Spec: networking_v1.IngressSpec{
			Rules: []networking_v1.IngressRule{{
				IngressRuleValue: networking_v1.IngressRuleValue{HTTP: &networking_v1.HTTPIngressRuleValue{
					Paths: []networking_v1.HTTPIngressPath{{Path: "/",
						Backend: *backendv1("kuard", intstr.FromString("http")),
					}}},
				}}}},
	}

	i12dV1 := &networking_v1.Ingress{
		ObjectMeta: metav1.ObjectMeta{
			Name:      "timeout",
			Namespace: "default",
			Annotations: map[string]string{
				"projectcontour.io/response-timeout": "peanut",
			},
		},
		Spec: networking_v1.IngressSpec{
			Rules: []networking_v1.IngressRule{{
				IngressRuleValue: networking_v1.IngressRuleValue{
					HTTP: &networking_v1.HTTPIngressRuleValue{
						Paths: []networking_v1.HTTPIngressPath{{
							Path:    "/",
							Backend: *backendv1("kuard", intstr.FromString("http")),
						}},
					},
				},
			}},
		},
	}

	i12eV1 := &networking_v1.Ingress{
		ObjectMeta: metav1.ObjectMeta{
			Name:      "timeout",
			Namespace: "default",
			Annotations: map[string]string{
				"projectcontour.io/response-timeout": "1m30s", // 90 seconds y'all
			},
		},
		Spec: networking_v1.IngressSpec{
			Rules: []networking_v1.IngressRule{{
				IngressRuleValue: networking_v1.IngressRuleValue{
					HTTP: &networking_v1.HTTPIngressRuleValue{
						Paths: []networking_v1.HTTPIngressPath{{
							Path:    "/",
							Backend: *backendv1("kuard", intstr.FromString("http")),
						}},
					},
				},
			}},
		},
	}

	i12fV1 := &networking_v1.Ingress{
		ObjectMeta: metav1.ObjectMeta{
			Name:      "timeout",
			Namespace: "default",
			Annotations: map[string]string{
				"projectcontour.io/response-timeout": "infinite",
			},
		},
		Spec: networking_v1.IngressSpec{
			Rules: []networking_v1.IngressRule{{
				IngressRuleValue: networking_v1.IngressRuleValue{HTTP: &networking_v1.HTTPIngressRuleValue{
					Paths: []networking_v1.HTTPIngressPath{{Path: "/",
						Backend: *backendv1("kuard", intstr.FromString("http")),
					}}},
				}}}},
	}

	// i13_v1 a and b are a pair of ingressesv1 for the same vhost
	// they represent a tricky way over 'overlaying' routes from one
	// ingress onto another
	i13aV1 := &networking_v1.Ingress{
		ObjectMeta: metav1.ObjectMeta{
			Name:      "app",
			Namespace: "default",
			Annotations: map[string]string{
				"ingress.kubernetes.io/force-ssl-redirect": "true",
			},
		},
		Spec: networking_v1.IngressSpec{
			TLS: []networking_v1.IngressTLS{{
				Hosts:      []string{"example.com"},
				SecretName: "example-tls",
			}},
			Rules: []networking_v1.IngressRule{{
				Host: "example.com",
				IngressRuleValue: networking_v1.IngressRuleValue{
					HTTP: &networking_v1.HTTPIngressRuleValue{
						Paths: []networking_v1.HTTPIngressPath{{
							Path:    "/",
							Backend: *backendv1("app-service", intstr.FromInt(8080)),
						}},
					},
				},
			}},
		},
	}

	i13bV1 := &networking_v1.Ingress{
		ObjectMeta: metav1.ObjectMeta{Name: "challenge", Namespace: "nginx-ingress"},
		Spec: networking_v1.IngressSpec{
			Rules: []networking_v1.IngressRule{{
				Host: "example.com",
				IngressRuleValue: networking_v1.IngressRuleValue{
					HTTP: &networking_v1.HTTPIngressRuleValue{
						Paths: []networking_v1.HTTPIngressPath{{
							Path:    "/.well-known/acme-challenge/gVJl5NWL2owUqZekjHkt_bo3OHYC2XNDURRRgLI5JTk",
							Backend: *backendv1("challenge-service", intstr.FromInt(8009)),
						}},
					},
				},
			}},
		},
	}

	i3aV1 := &networking_v1.Ingress{
		ObjectMeta: metav1.ObjectMeta{
			Name:      "kuard",
			Namespace: "default",
		},
		Spec: networking_v1.IngressSpec{
			Rules: []networking_v1.IngressRule{{
				IngressRuleValue: ingressrulev1value(backendv1("kuard", intstr.FromInt(80))),
			}},
		},
	}

	i14V1 := &networking_v1.Ingress{
		ObjectMeta: metav1.ObjectMeta{
			Name:      "timeout",
			Namespace: "default",
			Annotations: map[string]string{
				"projectcontour.io/retry-on":        "gateway-error",
				"projectcontour.io/num-retries":     "6",
				"projectcontour.io/per-try-timeout": "10s",
			},
		},
		Spec: networking_v1.IngressSpec{
			Rules: []networking_v1.IngressRule{{
				IngressRuleValue: networking_v1.IngressRuleValue{
					HTTP: &networking_v1.HTTPIngressRuleValue{
						Paths: []networking_v1.HTTPIngressPath{{
							Path:    "/",
							Backend: *backendv1("kuard", intstr.FromString("http")),
						}},
					},
				},
			}},
		},
	}

	i15V1 := &networking_v1.Ingress{
		ObjectMeta: metav1.ObjectMeta{
			Name:      "regex",
			Namespace: "default",
		},
		Spec: networking_v1.IngressSpec{
			Rules: []networking_v1.IngressRule{{
				IngressRuleValue: networking_v1.IngressRuleValue{
					HTTP: &networking_v1.HTTPIngressRuleValue{
						Paths: []networking_v1.HTTPIngressPath{{
							Path:    "/[^/]+/invoices(/.*|/?)", // issue 1243
							Backend: *backendv1("kuard", intstr.FromString("http")),
						}},
					},
				},
			}},
		},
	}

	i15InvalidRegexV1 := &networking_v1.Ingress{
		ObjectMeta: metav1.ObjectMeta{
			Name:      "regex",
			Namespace: "default",
		},
		Spec: networking_v1.IngressSpec{
			Rules: []networking_v1.IngressRule{{
				IngressRuleValue: networking_v1.IngressRuleValue{
					HTTP: &networking_v1.HTTPIngressRuleValue{
						Paths: []networking_v1.HTTPIngressPath{{
							Path:    "^\\/(?!\\/)(.*?)",
							Backend: *backendv1("kuard", intstr.FromString("http")),
						}},
					},
				},
			}},
		},
	}

	i16V1 := &networking_v1.Ingress{
		ObjectMeta: metav1.ObjectMeta{
			Name:      "wildcards",
			Namespace: "default",
		},
		Spec: networking_v1.IngressSpec{
			Rules: []networking_v1.IngressRule{{
				// No hostname.
				IngressRuleValue: networking_v1.IngressRuleValue{
					HTTP: &networking_v1.HTTPIngressRuleValue{
						Paths: []networking_v1.HTTPIngressPath{{
							Backend: *backendv1("kuard", intstr.FromString("http")),
						}},
					},
				},
			}, {
				// Allow wildcard as first label.
				// K8s will only allow hostnames with wildcards of this form.
				Host: "*.example.com",
				IngressRuleValue: networking_v1.IngressRuleValue{
					HTTP: &networking_v1.HTTPIngressRuleValue{
						Paths: []networking_v1.HTTPIngressPath{{
							Backend: *backendv1("kuard", intstr.FromString("http")),
						}},
					},
				},
			}},
		},
	}

	i17V1 := &networking_v1.Ingress{
		ObjectMeta: metav1.ObjectMeta{
			Name:      "kuard",
			Namespace: "default",
		},
		Spec: networking_v1.IngressSpec{
			Rules: []networking_v1.IngressRule{{
				Host:             "example.com",
				IngressRuleValue: ingressrulev1value(backendv1("kuard", intstr.FromInt(8080))),
			}},
		},
	}

	iPathMatchTypesV1 := &networking_v1.Ingress{
		ObjectMeta: metav1.ObjectMeta{
			Name:      "pathmatchtypes",
			Namespace: "default",
		},
		Spec: networking_v1.IngressSpec{
			Rules: []networking_v1.IngressRule{{
				IngressRuleValue: networking_v1.IngressRuleValue{
					HTTP: &networking_v1.HTTPIngressRuleValue{
						Paths: []networking_v1.HTTPIngressPath{
							{
								PathType: (*networking_v1.PathType)(pointer.StringPtr("Exact")),
								Path:     "/exact",
								Backend:  *backendv1("kuard", intstr.FromString("http")),
							},
							{
								PathType: (*networking_v1.PathType)(pointer.StringPtr("Exact")),
								Path:     "/exact_with_regex/.*",
								Backend:  *backendv1("kuard", intstr.FromString("http")),
							},
							{
								PathType: (*networking_v1.PathType)(pointer.StringPtr("Prefix")),
								Path:     "/prefix",
								Backend:  *backendv1("kuard", intstr.FromString("http")),
							},
							{
								PathType: (*networking_v1.PathType)(pointer.StringPtr("Prefix")),
								Path:     "/prefix_trailing_slash/",
								Backend:  *backendv1("kuard", intstr.FromString("http")),
							},
							{
								PathType: (*networking_v1.PathType)(pointer.StringPtr("Prefix")),
								Path:     "/prefix_with_regex/.*",
								Backend:  *backendv1("kuard", intstr.FromString("http")),
							},
							{
								PathType: (*networking_v1.PathType)(pointer.StringPtr("ImplementationSpecific")),
								Path:     "/implementation_specific",
								Backend:  *backendv1("kuard", intstr.FromString("http")),
							},
							{
								PathType: (*networking_v1.PathType)(pointer.StringPtr("ImplementationSpecific")),
								Path:     "/implementation_specific_with_regex/.*",
								Backend:  *backendv1("kuard", intstr.FromString("http")),
							},
						},
					},
				},
			}},
		},
	}

	// s3a and b have http/2 protocol annotations
	s3a := &v1.Service{
		ObjectMeta: metav1.ObjectMeta{
			Name:      "kuard",
			Namespace: "default",
			Annotations: map[string]string{
				"projectcontour.io/upstream-protocol.h2c": "80,http",
			},
		},
		Spec: v1.ServiceSpec{
			Ports: []v1.ServicePort{{
				Name:       "http",
				Protocol:   "TCP",
				Port:       80,
				TargetPort: intstr.FromInt(8888),
			}},
		},
	}

	s3b := &v1.Service{
		ObjectMeta: metav1.ObjectMeta{
			Name:      s3a.Name,
			Namespace: s3a.Namespace,
			Annotations: map[string]string{
				"projectcontour.io/upstream-protocol.h2": "80,http",
			},
		},
		Spec: s3a.Spec,
	}

	s3c := &v1.Service{
		ObjectMeta: metav1.ObjectMeta{
			Name:      s3b.Name,
			Namespace: s3b.Namespace,
			Annotations: map[string]string{
				"projectcontour.io/upstream-protocol.tls": "80,http",
			},
		},
		Spec: s3b.Spec,
	}

	sec13 := &v1.Secret{
		ObjectMeta: metav1.ObjectMeta{
			Name:      "example-tls",
			Namespace: "default",
		},
		Type: v1.SecretTypeTLS,
		Data: secretdata(fixture.CERTIFICATE, fixture.RSA_PRIVATE_KEY),
	}

	s13a := &v1.Service{
		ObjectMeta: metav1.ObjectMeta{
			Name:      "app-service",
			Namespace: "default",
		},
		Spec: v1.ServiceSpec{
			Ports: []v1.ServicePort{{
				Name:       "http",
				Protocol:   "TCP",
				Port:       8080,
				TargetPort: intstr.FromInt(8080),
			}},
		},
	}

	s13b := &v1.Service{
		ObjectMeta: metav1.ObjectMeta{
			Name:      "challenge-service",
			Namespace: "nginx-ingress",
		},
		Spec: v1.ServiceSpec{
			Ports: []v1.ServicePort{{
				Name:       "http",
				Protocol:   "TCP",
				Port:       8009,
				TargetPort: intstr.FromInt(8080),
			}},
		},
	}

	proxyMultipleBackends := &contour_api_v1.HTTPProxy{
		ObjectMeta: metav1.ObjectMeta{
			Name:      "example-com",
			Namespace: "default",
		},
		Spec: contour_api_v1.HTTPProxySpec{
			VirtualHost: &contour_api_v1.VirtualHost{
				Fqdn: "example.com",
			},
			Routes: []contour_api_v1.Route{{
				Conditions: []contour_api_v1.MatchCondition{{
					Prefix: "/",
				}},
				Services: []contour_api_v1.Service{{
					Name: "kuard",
					Port: 8080,
				}, {
					Name: "kuarder",
					Port: 8080,
				}},
			}},
		},
	}

	proxyMinTLS12 := &contour_api_v1.HTTPProxy{
		ObjectMeta: metav1.ObjectMeta{
			Name:      "example-com",
			Namespace: "default",
		},
		Spec: contour_api_v1.HTTPProxySpec{
			VirtualHost: &contour_api_v1.VirtualHost{
				Fqdn: "foo.com",
				TLS: &contour_api_v1.TLS{
					SecretName:             sec1.Name,
					MinimumProtocolVersion: "1.2",
				},
			},
			Routes: []contour_api_v1.Route{{
				Conditions: []contour_api_v1.MatchCondition{{
					Prefix: "/",
				}},
				Services: []contour_api_v1.Service{{
					Name: "kuard",
					Port: 8080,
				}},
			}},
		},
	}

	proxyMinTLS13 := &contour_api_v1.HTTPProxy{
		ObjectMeta: metav1.ObjectMeta{
			Name:      "example-com",
			Namespace: "default",
		},
		Spec: contour_api_v1.HTTPProxySpec{
			VirtualHost: &contour_api_v1.VirtualHost{
				Fqdn: "foo.com",
				TLS: &contour_api_v1.TLS{
					SecretName:             sec1.Name,
					MinimumProtocolVersion: "1.3",
				},
			},
			Routes: []contour_api_v1.Route{{
				Conditions: []contour_api_v1.MatchCondition{{
					Prefix: "/",
				}},
				Services: []contour_api_v1.Service{{
					Name: "kuard",
					Port: 8080,
				}},
			}},
		},
	}

	proxyMinTLSInvalid := &contour_api_v1.HTTPProxy{
		ObjectMeta: metav1.ObjectMeta{
			Name:      "example-com",
			Namespace: "default",
		},
		Spec: contour_api_v1.HTTPProxySpec{
			VirtualHost: &contour_api_v1.VirtualHost{
				Fqdn: "foo.com",
				TLS: &contour_api_v1.TLS{
					SecretName:             sec1.Name,
					MinimumProtocolVersion: "0.999",
				},
			},
			Routes: []contour_api_v1.Route{{
				Conditions: []contour_api_v1.MatchCondition{{
					Prefix: "/",
				}},
				Services: []contour_api_v1.Service{{
					Name: "kuard",
					Port: 8080,
				}},
			}},
		},
	}

	proxyWeightsTwoRoutesDiffWeights := &contour_api_v1.HTTPProxy{
		ObjectMeta: metav1.ObjectMeta{
			Name:      "example-com",
			Namespace: "default",
		},
		Spec: contour_api_v1.HTTPProxySpec{
			VirtualHost: &contour_api_v1.VirtualHost{
				Fqdn: "example.com",
			},
			Routes: []contour_api_v1.Route{{
				Conditions: []contour_api_v1.MatchCondition{{
					Prefix: "/a",
				}},
				Services: []contour_api_v1.Service{{
					Name:   "kuard",
					Port:   8080,
					Weight: 90,
				}},
			}, {
				Conditions: []contour_api_v1.MatchCondition{{
					Prefix: "/b",
				}},
				Services: []contour_api_v1.Service{{
					Name:   "kuard",
					Port:   8080,
					Weight: 60,
				}},
			}},
		},
	}

	proxyWeightsOneRouteDiffWeights := &contour_api_v1.HTTPProxy{
		ObjectMeta: metav1.ObjectMeta{
			Name:      "example-com",
			Namespace: "default",
		},
		Spec: contour_api_v1.HTTPProxySpec{
			VirtualHost: &contour_api_v1.VirtualHost{
				Fqdn: "example.com",
			},
			Routes: []contour_api_v1.Route{{
				Conditions: []contour_api_v1.MatchCondition{{
					Prefix: "/a",
				}},
				Services: []contour_api_v1.Service{{
					Name:   "kuard",
					Port:   8080,
					Weight: 90,
				}, {
					Name:   "kuard",
					Port:   8080,
					Weight: 60,
				}},
			}},
		},
	}

	proxyRetryPolicyValidTimeout := &contour_api_v1.HTTPProxy{
		ObjectMeta: metav1.ObjectMeta{
			Name:      "bar-com",
			Namespace: "default",
		},
		Spec: contour_api_v1.HTTPProxySpec{
			VirtualHost: &contour_api_v1.VirtualHost{
				Fqdn: "bar.com",
			},
			Routes: []contour_api_v1.Route{{
				Conditions: []contour_api_v1.MatchCondition{{
					Prefix: "/",
				}},
				RetryPolicy: &contour_api_v1.RetryPolicy{
					NumRetries:    6,
					PerTryTimeout: "10s",
				},
				Services: []contour_api_v1.Service{{
					Name: "kuard",
					Port: 8080,
				}},
			}},
		},
	}

	proxyRetryPolicyInvalidTimeout := &contour_api_v1.HTTPProxy{
		ObjectMeta: metav1.ObjectMeta{
			Name:      "bar-com",
			Namespace: "default",
		},
		Spec: contour_api_v1.HTTPProxySpec{
			VirtualHost: &contour_api_v1.VirtualHost{
				Fqdn: "bar.com",
			},
			Routes: []contour_api_v1.Route{{
				Conditions: []contour_api_v1.MatchCondition{{
					Prefix: "/",
				}},
				RetryPolicy: &contour_api_v1.RetryPolicy{
					NumRetries:    6,
					PerTryTimeout: "please",
				},
				Services: []contour_api_v1.Service{{
					Name: "kuard",
					Port: 8080,
				}},
			}},
		},
	}

	proxyRetryPolicyZeroRetries := &contour_api_v1.HTTPProxy{
		ObjectMeta: metav1.ObjectMeta{
			Name:      "bar-com",
			Namespace: "default",
		},
		Spec: contour_api_v1.HTTPProxySpec{
			VirtualHost: &contour_api_v1.VirtualHost{
				Fqdn: "bar.com",
			},
			Routes: []contour_api_v1.Route{{
				Conditions: []contour_api_v1.MatchCondition{{
					Prefix: "/",
				}},
				RetryPolicy: &contour_api_v1.RetryPolicy{
					NumRetries:    0,
					PerTryTimeout: "10s",
				},
				Services: []contour_api_v1.Service{{
					Name: "kuard",
					Port: 8080,
				}},
			}},
		},
	}

	proxyTimeoutPolicyInvalidResponse := &contour_api_v1.HTTPProxy{
		ObjectMeta: metav1.ObjectMeta{
			Name:      "bar-com",
			Namespace: "default",
		},
		Spec: contour_api_v1.HTTPProxySpec{
			VirtualHost: &contour_api_v1.VirtualHost{
				Fqdn: "bar.com",
			},
			Routes: []contour_api_v1.Route{{
				Conditions: []contour_api_v1.MatchCondition{{
					Prefix: "/",
				}},
				TimeoutPolicy: &contour_api_v1.TimeoutPolicy{
					Response: "peanut",
				},
				Services: []contour_api_v1.Service{{
					Name: "kuard",
					Port: 8080,
				}},
			}},
		},
	}

	proxyTimeoutPolicyValidResponse := &contour_api_v1.HTTPProxy{
		ObjectMeta: metav1.ObjectMeta{
			Name:      "bar-com",
			Namespace: "default",
		},
		Spec: contour_api_v1.HTTPProxySpec{
			VirtualHost: &contour_api_v1.VirtualHost{
				Fqdn: "bar.com",
			},
			Routes: []contour_api_v1.Route{{
				Conditions: []contour_api_v1.MatchCondition{{
					Prefix: "/",
				}},
				TimeoutPolicy: &contour_api_v1.TimeoutPolicy{
					Response: "1m30s",
				},
				Services: []contour_api_v1.Service{{
					Name: "kuard",
					Port: 8080,
				}},
			}},
		},
	}

	proxyTimeoutPolicyInfiniteResponse := &contour_api_v1.HTTPProxy{
		ObjectMeta: metav1.ObjectMeta{
			Name:      "bar-com",
			Namespace: "default",
		},
		Spec: contour_api_v1.HTTPProxySpec{
			VirtualHost: &contour_api_v1.VirtualHost{
				Fqdn: "bar.com",
			},
			Routes: []contour_api_v1.Route{{
				Conditions: []contour_api_v1.MatchCondition{{
					Prefix: "/",
				}},
				TimeoutPolicy: &contour_api_v1.TimeoutPolicy{
					Response: "infinite",
				},
				Services: []contour_api_v1.Service{{
					Name: "kuard",
					Port: 8080,
				}},
			}},
		},
	}

	s1 := &v1.Service{
		ObjectMeta: metav1.ObjectMeta{
			Name:      "kuard",
			Namespace: "default",
		},
		Spec: v1.ServiceSpec{
			Ports: []v1.ServicePort{{
				Name:       "http",
				Protocol:   "TCP",
				Port:       8080,
				TargetPort: intstr.FromInt(8080),
			}},
		},
	}

	// s1a carries the tls annotation
	s1a := &v1.Service{
		ObjectMeta: metav1.ObjectMeta{
			Name:      "kuard",
			Namespace: "default",
			Annotations: map[string]string{
				"projectcontour.io/upstream-protocol.tls": "8080",
			},
		},
		Spec: v1.ServiceSpec{
			Ports: []v1.ServicePort{{
				Name:       "http",
				Protocol:   "TCP",
				Port:       8080,
				TargetPort: intstr.FromInt(8080),
			}},
		},
	}

	// s1b carries all four ingress annotations{
	s1b := &v1.Service{
		ObjectMeta: metav1.ObjectMeta{
			Name:      "kuard",
			Namespace: "default",
			Annotations: map[string]string{
				"projectcontour.io/max-connections":      "9000",
				"projectcontour.io/max-pending-requests": "4096",
				"projectcontour.io/max-requests":         "404",
				"projectcontour.io/max-retries":          "7",
			},
		},
		Spec: v1.ServiceSpec{
			Ports: []v1.ServicePort{{
				Name:       "http",
				Protocol:   "TCP",
				Port:       8080,
				TargetPort: intstr.FromInt(8080),
			}},
		},
	}

	// s2 is like s1 but with a different name
	s2 := &v1.Service{
		ObjectMeta: metav1.ObjectMeta{
			Name:      "kuarder",
			Namespace: "default",
		},
		Spec: v1.ServiceSpec{
			Ports: []v1.ServicePort{{
				Name:       "http",
				Protocol:   "TCP",
				Port:       8080,
				TargetPort: intstr.FromInt(8080),
			}},
		},
	}

	// s2a is like s1 but with a different name again.
	// used in testing override priority.
	s2a := &v1.Service{
		ObjectMeta: metav1.ObjectMeta{
			Name:      "kuardest",
			Namespace: "default",
		},
		Spec: v1.ServiceSpec{
			Ports: []v1.ServicePort{{
				Name:       "http",
				Protocol:   "TCP",
				Port:       8080,
				TargetPort: intstr.FromInt(8080),
			}},
		},
	}

	// s3 is like s1 but has a different port
	s3 := &v1.Service{
		ObjectMeta: metav1.ObjectMeta{
			Name:      "kuard",
			Namespace: "default",
		},
		Spec: v1.ServiceSpec{
			Ports: []v1.ServicePort{{
				Name:       "http",
				Protocol:   "TCP",
				Port:       9999,
				TargetPort: intstr.FromInt(8080),
			}},
		},
	}

	s4 := &v1.Service{
		ObjectMeta: metav1.ObjectMeta{
			Name:      "blog",
			Namespace: "marketing",
		},
		Spec: v1.ServiceSpec{
			Ports: []v1.ServicePort{{
				Name:       "http",
				Protocol:   "TCP",
				Port:       8080,
				TargetPort: intstr.FromInt(8080),
			}},
		},
	}

	s9 := &v1.Service{
		ObjectMeta: metav1.ObjectMeta{
			Name:      "nginx",
			Namespace: "default",
		},
		Spec: v1.ServiceSpec{
			Ports: []v1.ServicePort{{
				Protocol: "TCP",
				Port:     80,
			}},
		},
	}

	s10 := &v1.Service{
		ObjectMeta: metav1.ObjectMeta{
			Name:      "tls-passthrough",
			Namespace: "default",
		},
		Spec: v1.ServiceSpec{
			Ports: []v1.ServicePort{{
				Name:       "https",
				Protocol:   "TCP",
				Port:       443,
				TargetPort: intstr.FromInt(443),
			}, {
				Name:       "http",
				Protocol:   "TCP",
				Port:       80,
				TargetPort: intstr.FromInt(80),
			}},
		},
	}

	s11 := &v1.Service{
		ObjectMeta: metav1.ObjectMeta{
			Name:      "blog",
			Namespace: "it",
		},
		Spec: v1.ServiceSpec{
			Ports: []v1.ServicePort{{
				Name:     "blog",
				Protocol: "TCP",
				Port:     8080,
			}},
		},
	}

	s12 := &v1.Service{
		ObjectMeta: metav1.ObjectMeta{
			Name:      "kuard",
			Namespace: "teama",
		},
		Spec: v1.ServiceSpec{
			Ports: []v1.ServicePort{{
				Name:       "http",
				Protocol:   "TCP",
				Port:       8080,
				TargetPort: intstr.FromInt(8080),
			}},
		},
	}

	s13 := &v1.Service{
		ObjectMeta: metav1.ObjectMeta{
			Name:      "kuard",
			Namespace: "teamb",
		},
		Spec: v1.ServiceSpec{
			Ports: []v1.ServicePort{{
				Name:       "http",
				Protocol:   "TCP",
				Port:       8080,
				TargetPort: intstr.FromInt(8080),
			}},
		},
	}

	s14 := &v1.Service{
		ObjectMeta: metav1.ObjectMeta{
			Name:      "nginx",
			Namespace: "default",
		},
		Spec: v1.ServiceSpec{
			ExternalName: "externalservice.io",
			Ports: []v1.ServicePort{{
				Protocol: "TCP",
				Port:     80,
			}},
			Type: v1.ServiceTypeExternalName,
		},
	}

	proxyDelegatedTLSSecret := &contour_api_v1.HTTPProxy{
		ObjectMeta: metav1.ObjectMeta{
			Name:      "app-with-tls-delegation",
			Namespace: s10.Namespace,
		},
		Spec: contour_api_v1.HTTPProxySpec{
			VirtualHost: &contour_api_v1.VirtualHost{
				Fqdn: "app-with-tls-delegation.127.0.0.1.nip.io",
				TLS: &contour_api_v1.TLS{
					SecretName: "projectcontour/ssl-cert", // not delegated
				},
			},
			Routes: []contour_api_v1.Route{{
				Conditions: []contour_api_v1.MatchCondition{{
					Prefix: "/",
				}},
				Services: []contour_api_v1.Service{{
					Name: s10.Name,
					Port: 80,
				}},
			}},
		},
	}

	proxy1 := &contour_api_v1.HTTPProxy{
		ObjectMeta: metav1.ObjectMeta{
			Name:      "example-com",
			Namespace: "default",
		},
		Spec: contour_api_v1.HTTPProxySpec{
			VirtualHost: &contour_api_v1.VirtualHost{
				Fqdn: "example.com",
			},
			Routes: []contour_api_v1.Route{{
				Conditions: []contour_api_v1.MatchCondition{{
					Prefix: "/",
				}},
				Services: []contour_api_v1.Service{{
					Name: "kuard",
					Port: 8080,
				}},
			}},
		},
	}

	// proxy1a tcp forwards traffic to default/kuard:8080 by TLS pass-through it.
	proxy1a := &contour_api_v1.HTTPProxy{
		ObjectMeta: metav1.ObjectMeta{
			Name:      "kuard-tcp",
			Namespace: "default",
		},
		Spec: contour_api_v1.HTTPProxySpec{
			VirtualHost: &contour_api_v1.VirtualHost{
				Fqdn: "kuard.example.com",
				TLS: &contour_api_v1.TLS{
					Passthrough: true,
				},
			},
			TCPProxy: &contour_api_v1.TCPProxy{
				Services: []contour_api_v1.Service{{
					Name: "kuard",
					Port: 8080,
				}},
			},
		},
	}

	// proxy1b is a straight HTTP forward, no conditions.
	proxy1b := &contour_api_v1.HTTPProxy{
		ObjectMeta: metav1.ObjectMeta{
			Name:      "example-com",
			Namespace: "default",
		},
		Spec: contour_api_v1.HTTPProxySpec{
			VirtualHost: &contour_api_v1.VirtualHost{
				Fqdn: "example.com",
			},
			Routes: []contour_api_v1.Route{{
				Services: []contour_api_v1.Service{{
					Name: "kuard",
					Port: 8080,
				}},
			}},
		},
	}

	// proxy1c is a straight forward, with prefix and header conditions.
	proxy1c := &contour_api_v1.HTTPProxy{
		ObjectMeta: metav1.ObjectMeta{
			Name:      "example-com",
			Namespace: "default",
		},
		Spec: contour_api_v1.HTTPProxySpec{
			VirtualHost: &contour_api_v1.VirtualHost{
				Fqdn: "example.com",
			},
			Routes: []contour_api_v1.Route{{
				Conditions: []contour_api_v1.MatchCondition{{
					Header: &contour_api_v1.HeaderMatchCondition{
						Name:    "x-request-id",
						Present: true,
					},
				}, {
					Prefix: "/kuard",
				}, {
					Header: &contour_api_v1.HeaderMatchCondition{
						Name:     "e-tag",
						Contains: "abcdef",
					},
				}, {
					Header: &contour_api_v1.HeaderMatchCondition{
						Name:        "x-timeout",
						NotContains: "infinity",
					},
				}, {
					Header: &contour_api_v1.HeaderMatchCondition{
						Name:  "digest-auth",
						Exact: "scott",
					},
				}, {
					Header: &contour_api_v1.HeaderMatchCondition{
						Name:     "digest-password",
						NotExact: "tiger",
					},
				}},
				Services: []contour_api_v1.Service{{
					Name: "kuard",
					Port: 8080,
				}},
			}},
		},
	}

	// proxy1d tcp forwards secure traffic to default/kuard:8080 by TLS pass-through it,
	// insecure traffic is 301 upgraded.
	proxy1d := &contour_api_v1.HTTPProxy{
		ObjectMeta: metav1.ObjectMeta{
			Name:      "kuard-tcp",
			Namespace: s1.Namespace,
		},
		Spec: contour_api_v1.HTTPProxySpec{
			VirtualHost: &contour_api_v1.VirtualHost{
				Fqdn: "kuard.example.com",
				TLS: &contour_api_v1.TLS{
					Passthrough: true,
				},
			},
			Routes: []contour_api_v1.Route{{
				Services: []contour_api_v1.Service{{
					Name: s1.Name,
					Port: 8080,
				}},
			}},
			TCPProxy: &contour_api_v1.TCPProxy{
				Services: []contour_api_v1.Service{{
					Name: s1.Name,
					Port: 8080,
				}},
			},
		},
	}

	// proxy1e tcp forwards secure traffic to default/kuard:8080 by TLS pass-through it,
	// insecure traffic is not 301 upgraded because of the permitInsecure: true annotation.
	proxy1e := &contour_api_v1.HTTPProxy{
		ObjectMeta: metav1.ObjectMeta{
			Name:      "kuard-tcp",
			Namespace: s1.Namespace,
		},
		Spec: contour_api_v1.HTTPProxySpec{
			VirtualHost: &contour_api_v1.VirtualHost{
				Fqdn: "kuard.example.com",
				TLS: &contour_api_v1.TLS{
					Passthrough: true,
				},
			},
			Routes: []contour_api_v1.Route{{
				PermitInsecure: true,
				Services: []contour_api_v1.Service{{
					Name: s10.Name,
					Port: 80,
				}},
			}},
			TCPProxy: &contour_api_v1.TCPProxy{
				Services: []contour_api_v1.Service{{
					Name: s10.Name,
					Port: 443,
				}},
			},
		},
	}

	//proxy1f is identical to proxy1 and ir1, except for a different service.
	// Used to test priority when importing ir then httproxy.
	proxy1f := &contour_api_v1.HTTPProxy{
		ObjectMeta: metav1.ObjectMeta{
			Name:      "example-com",
			Namespace: "default",
		},
		Spec: contour_api_v1.HTTPProxySpec{
			VirtualHost: &contour_api_v1.VirtualHost{
				Fqdn: "example.com",
			},
			Routes: []contour_api_v1.Route{{
				Conditions: []contour_api_v1.MatchCondition{{
					Prefix: "/",
				}},
				Services: []contour_api_v1.Service{{
					Name: s2a.Name,
					Port: 8080,
				}},
			}},
		},
	}

	proxy2a := &contour_api_v1.HTTPProxy{
		ObjectMeta: metav1.ObjectMeta{
			Name:      "example-com",
			Namespace: "kubesystem",
		},
		Spec: contour_api_v1.HTTPProxySpec{
			VirtualHost: &contour_api_v1.VirtualHost{
				Fqdn: "example.com",
			},
			Includes: []contour_api_v1.Include{{
				Conditions: []contour_api_v1.MatchCondition{{
					Header: &contour_api_v1.HeaderMatchCondition{
						Name:    "x-request-id",
						Present: true,
					},
				}, {
					Header: &contour_api_v1.HeaderMatchCondition{
						Name:        "x-timeout",
						NotContains: "infinity",
					},
				}, {
					Header: &contour_api_v1.HeaderMatchCondition{
						Name:  "digest-auth",
						Exact: "scott",
					},
				}},
				Name:      "kuard",
				Namespace: "default",
			}},
		},
	}

	proxy2b := &contour_api_v1.HTTPProxy{
		ObjectMeta: metav1.ObjectMeta{
			Name:      "kuard",
			Namespace: "default",
		},
		Spec: contour_api_v1.HTTPProxySpec{
			Routes: []contour_api_v1.Route{{
				Conditions: []contour_api_v1.MatchCondition{{
					Prefix: "/kuard",
				}, {
					Header: &contour_api_v1.HeaderMatchCondition{
						Name:     "e-tag",
						Contains: "abcdef",
					},
				}, {
					Header: &contour_api_v1.HeaderMatchCondition{
						Name:     "digest-password",
						NotExact: "tiger",
					},
				}},
				Services: []contour_api_v1.Service{{
					Name: "kuard",
					Port: 8080,
				}},
			}},
		},
	}

	proxy2c := &contour_api_v1.HTTPProxy{
		ObjectMeta: metav1.ObjectMeta{
			Name:      "example-com",
			Namespace: "default",
		},
		Spec: contour_api_v1.HTTPProxySpec{
			VirtualHost: &contour_api_v1.VirtualHost{
				Fqdn: "example.com",
			},
			Routes: []contour_api_v1.Route{{
				Conditions: []contour_api_v1.MatchCondition{{
					Prefix: "/",
				}},
				HealthCheckPolicy: &contour_api_v1.HTTPHealthCheckPolicy{
					Path: "/healthz",
				},
				Services: []contour_api_v1.Service{{
					Name: "kuard",
					Port: 8080,
				}},
			}},
		},
	}

	// proxy2d is a proxy with two routes that have the same prefix and a Contains header
	// condition on the same header, differing only in the value of the condition.
	proxy2d := &contour_api_v1.HTTPProxy{
		ObjectMeta: metav1.ObjectMeta{
			Name:      "example-com",
			Namespace: "default",
		},
		Spec: contour_api_v1.HTTPProxySpec{
			VirtualHost: &contour_api_v1.VirtualHost{
				Fqdn: "example.com",
			},
			Routes: []contour_api_v1.Route{
				{
					Conditions: []contour_api_v1.MatchCondition{
						{
							Header: &contour_api_v1.HeaderMatchCondition{
								Name:     "e-tag",
								Contains: "abc",
							},
						},
						{
							Prefix: "/",
						},
					},
					Services: []contour_api_v1.Service{{
						Name: "kuard",
						Port: 8080,
					}},
				},
				{
					Conditions: []contour_api_v1.MatchCondition{
						{
							Header: &contour_api_v1.HeaderMatchCondition{
								Name:     "e-tag",
								Contains: "def",
							},
						},
						{
							Prefix: "/",
						},
					},
					Services: []contour_api_v1.Service{{
						Name: "kuard",
						Port: 8080,
					}},
				},
			},
		},
	}

	// proxy2e is a proxy with two routes that both have a condition on the same
	// header, one using Contains and one using NotContains.
	proxy2e := &contour_api_v1.HTTPProxy{
		ObjectMeta: metav1.ObjectMeta{
			Name:      "example-com",
			Namespace: "default",
		},
		Spec: contour_api_v1.HTTPProxySpec{
			VirtualHost: &contour_api_v1.VirtualHost{
				Fqdn: "example.com",
			},
			Routes: []contour_api_v1.Route{
				{
					Conditions: []contour_api_v1.MatchCondition{
						{
							Header: &contour_api_v1.HeaderMatchCondition{
								Name:     "e-tag",
								Contains: "abc",
							},
						},
						{
							Prefix: "/",
						},
					},
					Services: []contour_api_v1.Service{{
						Name: "kuard",
						Port: 8080,
					}},
				},
				{
					Conditions: []contour_api_v1.MatchCondition{
						{
							Header: &contour_api_v1.HeaderMatchCondition{
								Name:        "e-tag",
								NotContains: "abc",
							},
						},
						{
							Prefix: "/",
						},
					},
					Services: []contour_api_v1.Service{{
						Name: "kuard",
						Port: 8080,
					}},
				},
			},
		},
	}

	// proxy6 has TLS and does not specify min tls version
	proxy6 := &contour_api_v1.HTTPProxy{
		ObjectMeta: metav1.ObjectMeta{
			Name:      "example-com",
			Namespace: "default",
		},
		Spec: contour_api_v1.HTTPProxySpec{
			VirtualHost: &contour_api_v1.VirtualHost{
				Fqdn: "foo.com",
				TLS: &contour_api_v1.TLS{
					SecretName: sec1.Name,
				},
			},
			Routes: []contour_api_v1.Route{{
				Conditions: []contour_api_v1.MatchCondition{{
					Prefix: "/",
				}},
				Services: []contour_api_v1.Service{{
					Name: "kuard",
					Port: 8080,
				}},
			}},
		},
	}

	proxy17 := &contour_api_v1.HTTPProxy{
		ObjectMeta: metav1.ObjectMeta{
			Name:      "example-com",
			Namespace: "default",
		},
		Spec: contour_api_v1.HTTPProxySpec{
			VirtualHost: &contour_api_v1.VirtualHost{
				Fqdn: "example.com",
			},
			Routes: []contour_api_v1.Route{{
				Conditions: []contour_api_v1.MatchCondition{{
					Prefix: "/",
				}},
				Services: []contour_api_v1.Service{{
					Name: "kuard",
					Port: 8080,
					UpstreamValidation: &contour_api_v1.UpstreamValidation{
						CACertificate: cert1.Name,
						SubjectName:   "example.com",
					},
				}},
			}},
		},
	}
	protocolh2 := "h2"
	proxy17h2 := &contour_api_v1.HTTPProxy{
		ObjectMeta: metav1.ObjectMeta{
			Name:      "example-com",
			Namespace: "default",
		},
		Spec: contour_api_v1.HTTPProxySpec{
			VirtualHost: &contour_api_v1.VirtualHost{
				Fqdn: "example.com",
			},
			Routes: []contour_api_v1.Route{{
				Conditions: []contour_api_v1.MatchCondition{{
					Prefix: "/",
				}},
				Services: []contour_api_v1.Service{{
					Name:     "kuard",
					Port:     8080,
					Protocol: &protocolh2,
					UpstreamValidation: &contour_api_v1.UpstreamValidation{
						CACertificate: cert1.Name,
						SubjectName:   "example.com",
					},
				}},
			}},
		},
	}

	// proxy18 is downstream validation, HTTP route
	proxy18 := &contour_api_v1.HTTPProxy{
		ObjectMeta: metav1.ObjectMeta{
			Name:      "example-com",
			Namespace: "default",
		},
		Spec: contour_api_v1.HTTPProxySpec{
			VirtualHost: &contour_api_v1.VirtualHost{
				Fqdn: "example.com",
				TLS: &contour_api_v1.TLS{
					SecretName: sec1.Name,
					ClientValidation: &contour_api_v1.DownstreamValidation{
						CACertificate: cert1.Name,
					},
				},
			},
			Routes: []contour_api_v1.Route{{
				Conditions: []contour_api_v1.MatchCondition{{
					Prefix: "/",
				}},
				Services: []contour_api_v1.Service{{
					Name: s1.Name,
					Port: 8080,
				}},
			}},
		},
	}

	// proxy19 is downstream validation, TCP proxying
	proxy19 := &contour_api_v1.HTTPProxy{
		ObjectMeta: metav1.ObjectMeta{
			Name:      "example-com",
			Namespace: "default",
		},
		Spec: contour_api_v1.HTTPProxySpec{
			VirtualHost: &contour_api_v1.VirtualHost{
				Fqdn: "example.com",
				TLS: &contour_api_v1.TLS{
					SecretName: sec1.Name,
					ClientValidation: &contour_api_v1.DownstreamValidation{
						CACertificate: cert1.Name,
					},
				},
			},
			TCPProxy: &contour_api_v1.TCPProxy{
				Services: []contour_api_v1.Service{{
					Name: s1.Name,
					Port: 8080,
				}},
			},
		},
	}

	// proxy10 has a websocket route
	proxy10 := &contour_api_v1.HTTPProxy{
		ObjectMeta: metav1.ObjectMeta{
			Name:      "example-com",
			Namespace: "default",
		},
		Spec: contour_api_v1.HTTPProxySpec{
			VirtualHost: &contour_api_v1.VirtualHost{
				Fqdn: "example.com",
			},
			Routes: []contour_api_v1.Route{{
				Conditions: []contour_api_v1.MatchCondition{{
					Prefix: "/",
				}},
				Services: []contour_api_v1.Service{{
					Name: "kuard",
					Port: 8080,
				}},
			}, {
				Conditions: []contour_api_v1.MatchCondition{{
					Prefix: "/websocket",
				}},
				EnableWebsockets: true,
				Services: []contour_api_v1.Service{{
					Name: "kuard",
					Port: 8080,
				}},
			}},
		},
	}

	// proxy10b has a websocket route w/multiple upstreams
	proxy10b := &contour_api_v1.HTTPProxy{
		ObjectMeta: metav1.ObjectMeta{
			Name:      "example-com",
			Namespace: "default",
		},
		Spec: contour_api_v1.HTTPProxySpec{
			VirtualHost: &contour_api_v1.VirtualHost{
				Fqdn: "example.com",
			},
			Routes: []contour_api_v1.Route{{
				Conditions: []contour_api_v1.MatchCondition{{
					Prefix: "/",
				}},
				Services: []contour_api_v1.Service{{
					Name: "kuard",
					Port: 8080,
				}},
			}, {
				Conditions: []contour_api_v1.MatchCondition{{
					Prefix: "/websocket",
				}},
				EnableWebsockets: true,
				Services: []contour_api_v1.Service{{
					Name: "kuard",
					Port: 8080,
				}},
			}},
		},
	}

	// proxy12 tests mirroring
	proxy12 := &contour_api_v1.HTTPProxy{
		ObjectMeta: metav1.ObjectMeta{
			Name:      "example-com",
			Namespace: s1.Namespace,
		},
		Spec: contour_api_v1.HTTPProxySpec{
			VirtualHost: &contour_api_v1.VirtualHost{
				Fqdn: "example.com",
			},
			Routes: []contour_api_v1.Route{{
				Conditions: []contour_api_v1.MatchCondition{{
					Prefix: "/",
				}},
				Services: []contour_api_v1.Service{{
					Name: s1.Name,
					Port: 8080,
				}, {
					Name:   s2.Name,
					Port:   8080,
					Mirror: true,
				}},
			}},
		},
	}

	// proxy13 has two mirrors, invalid.
	proxy13 := &contour_api_v1.HTTPProxy{
		ObjectMeta: metav1.ObjectMeta{
			Name:      "example-com",
			Namespace: s1.Namespace,
		},
		Spec: contour_api_v1.HTTPProxySpec{
			VirtualHost: &contour_api_v1.VirtualHost{
				Fqdn: "example.com",
			},
			Routes: []contour_api_v1.Route{{
				Conditions: []contour_api_v1.MatchCondition{{
					Prefix: "/",
				}},
				Services: []contour_api_v1.Service{{
					Name: s1.Name,
					Port: 8080,
				}, {
					Name:   s2.Name,
					Port:   8080,
					Mirror: true,
				}, {
					// it is legal to mention a service more that
					// once, however it is not legal for more than one
					// service to be marked as mirror.
					Name:   s2.Name,
					Port:   8080,
					Mirror: true,
				}},
			}},
		},
	}

	// proxy20 is downstream validation, skip cert validation
	proxy20 := &contour_api_v1.HTTPProxy{
		ObjectMeta: metav1.ObjectMeta{
			Name:      "example-com",
			Namespace: "default",
		},
		Spec: contour_api_v1.HTTPProxySpec{
			VirtualHost: &contour_api_v1.VirtualHost{
				Fqdn: "example.com",
				TLS: &contour_api_v1.TLS{
					SecretName: sec1.Name,
					ClientValidation: &contour_api_v1.DownstreamValidation{
						SkipClientCertValidation: true,
					},
				},
			},
			Routes: []contour_api_v1.Route{{
				Conditions: []contour_api_v1.MatchCondition{{
					Prefix: "/",
				}},
				Services: []contour_api_v1.Service{{
					Name: s1.Name,
					Port: 8080,
				}},
			}},
		},
	}

	// proxy21 is downstream validation, skip cert validation, with a CA
	proxy21 := &contour_api_v1.HTTPProxy{
		ObjectMeta: metav1.ObjectMeta{
			Name:      "example-com",
			Namespace: "default",
		},
		Spec: contour_api_v1.HTTPProxySpec{
			VirtualHost: &contour_api_v1.VirtualHost{
				Fqdn: "example.com",
				TLS: &contour_api_v1.TLS{
					SecretName: sec1.Name,
					ClientValidation: &contour_api_v1.DownstreamValidation{
						SkipClientCertValidation: true,
						CACertificate:            cert1.Name,
					},
				},
			},
			Routes: []contour_api_v1.Route{{
				Conditions: []contour_api_v1.MatchCondition{{
					Prefix: "/",
				}},
				Services: []contour_api_v1.Service{{
					Name: s1.Name,
					Port: 8080,
				}},
			}},
		},
	}

	// invalid because tcpproxy both includes another and
	// has a list of services.
	proxy37 := &contour_api_v1.HTTPProxy{
		ObjectMeta: metav1.ObjectMeta{
			Name:      "simple",
			Namespace: "roots",
		},
		Spec: contour_api_v1.HTTPProxySpec{
			VirtualHost: &contour_api_v1.VirtualHost{
				Fqdn: "passthrough.example.com",
				TLS: &contour_api_v1.TLS{
					Passthrough: true,
				},
			},
			TCPProxy: &contour_api_v1.TCPProxy{
				Include: &contour_api_v1.TCPProxyInclude{
					Name:      "foo",
					Namespace: "roots",
				},
				Services: []contour_api_v1.Service{{
					Name: s1.Name,
					Port: 8080,
				}},
			},
		},
	}

	// Invalid because tcpproxy neither includes another httpproxy
	// nor has a list of services.
	proxy37a := &contour_api_v1.HTTPProxy{
		ObjectMeta: metav1.ObjectMeta{
			Name:      "simple",
			Namespace: "roots",
		},
		Spec: contour_api_v1.HTTPProxySpec{
			VirtualHost: &contour_api_v1.VirtualHost{
				Fqdn: "passthrough.example.com",
				TLS: &contour_api_v1.TLS{
					Passthrough: true,
				},
			},
			TCPProxy: &contour_api_v1.TCPProxy{},
		},
	}

	// proxy38 is invalid when combined with proxy39
	// as the latter is a root.
	proxy38 := &contour_api_v1.HTTPProxy{
		ObjectMeta: metav1.ObjectMeta{
			Name:      "simple",
			Namespace: "roots",
		},
		Spec: contour_api_v1.HTTPProxySpec{
			VirtualHost: &contour_api_v1.VirtualHost{
				Fqdn: "passthrough.example.com",
				TLS: &contour_api_v1.TLS{
					Passthrough: true,
				},
			},
			TCPProxy: &contour_api_v1.TCPProxy{
				Include: &contour_api_v1.TCPProxyInclude{
					Name:      "foo",
					Namespace: s1.Namespace,
				},
			},
		},
	}

	proxy39 := &contour_api_v1.HTTPProxy{
		ObjectMeta: metav1.ObjectMeta{
			Name:      "foo",
			Namespace: s1.Namespace,
		},
		Spec: contour_api_v1.HTTPProxySpec{
			VirtualHost: &contour_api_v1.VirtualHost{
				Fqdn: "www.example.com",
				TLS: &contour_api_v1.TLS{
					Passthrough: true,
				},
			},
			TCPProxy: &contour_api_v1.TCPProxy{
				Services: []contour_api_v1.Service{{
					Name: s1.Name,
					Port: 8080,
				}},
			},
		},
	}

	// proxy39broot is a valid TCPProxy which includes to another TCPProxy
	proxy39broot := &contour_api_v1.HTTPProxy{
		ObjectMeta: metav1.ObjectMeta{
			Name:      "root",
			Namespace: s1.Namespace,
		},
		Spec: contour_api_v1.HTTPProxySpec{
			VirtualHost: &contour_api_v1.VirtualHost{
				Fqdn: "www.example.com",
				TLS: &contour_api_v1.TLS{
					Passthrough: true,
				},
			},
			TCPProxy: &contour_api_v1.TCPProxy{
				Include: &contour_api_v1.TCPProxyInclude{
					Name:      "foo",
					Namespace: s1.Namespace,
				},
			},
		},
	}

	proxy39brootplural := &contour_api_v1.HTTPProxy{
		ObjectMeta: metav1.ObjectMeta{
			Name:      "root",
			Namespace: s1.Namespace,
		},
		Spec: contour_api_v1.HTTPProxySpec{
			VirtualHost: &contour_api_v1.VirtualHost{
				Fqdn: "www.example.com",
				TLS: &contour_api_v1.TLS{
					Passthrough: true,
				},
			},
			TCPProxy: &contour_api_v1.TCPProxy{
				IncludesDeprecated: &contour_api_v1.TCPProxyInclude{
					Name:      "foo",
					Namespace: s1.Namespace,
				},
			},
		},
	}

	proxy39bchild := &contour_api_v1.HTTPProxy{
		ObjectMeta: metav1.ObjectMeta{
			Name:      "foo",
			Namespace: s1.Namespace,
		},
		Spec: contour_api_v1.HTTPProxySpec{
			TCPProxy: &contour_api_v1.TCPProxy{
				Services: []contour_api_v1.Service{{
					Name: s1.Name,
					Port: 8080,
				}},
			},
		},
	}

	proxy40 := &contour_api_v1.HTTPProxy{
		ObjectMeta: metav1.ObjectMeta{
			Name:      "foo",
			Namespace: s1.Namespace,
		},
		Spec: contour_api_v1.HTTPProxySpec{
			TCPProxy: &contour_api_v1.TCPProxy{
				Services: []contour_api_v1.Service{{
					Name: s1.Name,
					Port: 8080,
				}},
			},
		},
	}

	// issue 2309, each route must have at least one service
	proxy41 := &contour_api_v1.HTTPProxy{
		ObjectMeta: metav1.ObjectMeta{
			Name:      "missing-service",
			Namespace: s1.Namespace,
		},
		Spec: contour_api_v1.HTTPProxySpec{
			VirtualHost: &contour_api_v1.VirtualHost{
				Fqdn: "missing-service.example.com",
			},
			Routes: []contour_api_v1.Route{{
				Conditions: []contour_api_v1.MatchCondition{{
					Prefix: "/",
				}},
				Services: nil, // missing
			}},
		},
	}

	proxy100 := &contour_api_v1.HTTPProxy{
		ObjectMeta: metav1.ObjectMeta{
			Name:      "example-com",
			Namespace: s1.Namespace,
		},
		Spec: contour_api_v1.HTTPProxySpec{
			VirtualHost: &contour_api_v1.VirtualHost{
				Fqdn: "example.com",
			},
			Includes: []contour_api_v1.Include{{
				Name:      "marketingwww",
				Namespace: "marketing",
				Conditions: []contour_api_v1.MatchCondition{{
					Prefix: "/blog",
				}},
			}},
			Routes: []contour_api_v1.Route{{
				Conditions: []contour_api_v1.MatchCondition{{
					Prefix: "/",
				}},
				Services: []contour_api_v1.Service{{
					Name: s1.Name,
					Port: 8080,
				}},
			}},
		},
	}

	proxy100a := &contour_api_v1.HTTPProxy{
		ObjectMeta: metav1.ObjectMeta{
			Name:      "marketingwww",
			Namespace: "marketing",
		},
		Spec: contour_api_v1.HTTPProxySpec{
			Routes: []contour_api_v1.Route{{
				Services: []contour_api_v1.Service{{
					Name: "blog",
					Port: 8080,
				}},
			}},
		},
	}

	proxy100b := &contour_api_v1.HTTPProxy{
		ObjectMeta: metav1.ObjectMeta{
			Name:      "marketingwww",
			Namespace: "marketing",
		},
		Spec: contour_api_v1.HTTPProxySpec{
			Routes: []contour_api_v1.Route{{
				Conditions: []contour_api_v1.MatchCondition{{
					Prefix: "/infotech",
				}},
				Services: []contour_api_v1.Service{{
					Name: "blog",
					Port: 8080,
				}},
			}},
		},
	}

	proxy100c := &contour_api_v1.HTTPProxy{
		ObjectMeta: metav1.ObjectMeta{
			Name:      "marketingwww",
			Namespace: "marketing",
		},
		Spec: contour_api_v1.HTTPProxySpec{
			Includes: []contour_api_v1.Include{{
				Name:      "marketingit",
				Namespace: "it",
				Conditions: []contour_api_v1.MatchCondition{{
					Prefix: "/it",
				}},
			}},
			Routes: []contour_api_v1.Route{{
				Conditions: []contour_api_v1.MatchCondition{{
					Prefix: "/infotech",
				}},
				Services: []contour_api_v1.Service{{
					Name: "blog",
					Port: 8080,
				}},
			}, {
				Services: []contour_api_v1.Service{{
					Name: "blog",
					Port: 8080,
				}},
			}},
		},
	}

	proxy100d := &contour_api_v1.HTTPProxy{
		ObjectMeta: metav1.ObjectMeta{
			Name:      "marketingit",
			Namespace: "it",
		},
		Spec: contour_api_v1.HTTPProxySpec{
			Routes: []contour_api_v1.Route{{
				Conditions: []contour_api_v1.MatchCondition{{
					Prefix: "/foo",
				}},
				Services: []contour_api_v1.Service{{
					Name: "blog",
					Port: 8080,
				}},
			}},
		},
	}

	// proxy101 and proxy101a test inclusion without a specified namespace.
	proxy101 := &contour_api_v1.HTTPProxy{
		ObjectMeta: metav1.ObjectMeta{
			Name:      "example-com",
			Namespace: s1.Namespace,
		},
		Spec: contour_api_v1.HTTPProxySpec{
			VirtualHost: &contour_api_v1.VirtualHost{
				Fqdn: "example.com",
			},
			Includes: []contour_api_v1.Include{{
				Name: "kuarder",
				Conditions: []contour_api_v1.MatchCondition{{
					Prefix: "/kuarder",
				}},
			}},
			Routes: []contour_api_v1.Route{{
				Conditions: []contour_api_v1.MatchCondition{{
					Prefix: "/",
				}},
				Services: []contour_api_v1.Service{{
					Name: s1.Name,
					Port: 8080,
				}},
			}},
		},
	}

	proxy101a := &contour_api_v1.HTTPProxy{
		ObjectMeta: metav1.ObjectMeta{
			Name:      "kuarder",
			Namespace: proxy101.Namespace,
		},
		Spec: contour_api_v1.HTTPProxySpec{
			Routes: []contour_api_v1.Route{{
				Services: []contour_api_v1.Service{{
					Name: s2.Name,
					Port: 8080,
				}},
			}},
		},
	}

	// invalid because two prefix conditions on route.
	proxy102 := &contour_api_v1.HTTPProxy{
		ObjectMeta: metav1.ObjectMeta{
			Name:      "example-com",
			Namespace: s1.Namespace,
		},
		Spec: contour_api_v1.HTTPProxySpec{
			VirtualHost: &contour_api_v1.VirtualHost{
				Fqdn: "example.com",
			},
			Routes: []contour_api_v1.Route{{
				Conditions: []contour_api_v1.MatchCondition{{
					Prefix: "/v1",
				}, {
					Prefix: "/api",
				}},
				Services: []contour_api_v1.Service{{
					Name: s1.Name,
					Port: 8080,
				}},
			}},
		},
	}

	// invalid because two prefix conditions on include.
	proxy103 := &contour_api_v1.HTTPProxy{
		ObjectMeta: metav1.ObjectMeta{
			Name:      "example-com",
			Namespace: s1.Namespace,
		},
		Spec: contour_api_v1.HTTPProxySpec{
			VirtualHost: &contour_api_v1.VirtualHost{
				Fqdn: "example.com",
			},
			Includes: []contour_api_v1.Include{{
				Name:      "www",
				Namespace: "teama",
				Conditions: []contour_api_v1.MatchCondition{{
					Prefix: "/v1",
				}, {
					Prefix: "/api",
				}},
			}},
			Routes: []contour_api_v1.Route{{
				Services: []contour_api_v1.Service{{
					Name: s1.Name,
					Port: 8080,
				}},
			}},
		},
	}

	proxy103a := &contour_api_v1.HTTPProxy{
		ObjectMeta: metav1.ObjectMeta{
			Name:      "www",
			Namespace: "teama",
		},
		Spec: contour_api_v1.HTTPProxySpec{
			Routes: []contour_api_v1.Route{{
				Conditions: []contour_api_v1.MatchCondition{{
					Prefix: "/v1",
				}, {
					Prefix: "/api",
				}},
				Services: []contour_api_v1.Service{{
					Name: s1.Name,
					Port: 8080,
				}},
			}},
		},
	}

	proxy104 := &contour_api_v1.HTTPProxy{
		ObjectMeta: metav1.ObjectMeta{
			Name:      "example-com",
			Namespace: s1.Namespace,
		},
		Spec: contour_api_v1.HTTPProxySpec{
			VirtualHost: &contour_api_v1.VirtualHost{
				Fqdn: "example.com",
			},
			Includes: []contour_api_v1.Include{{
				Name: "kuarder",
				Conditions: []contour_api_v1.MatchCondition{{
					Prefix: "/kuarder",
				}},
			}},
			Routes: []contour_api_v1.Route{{
				Conditions: []contour_api_v1.MatchCondition{{
					Prefix: "/",
				}},
				Services: []contour_api_v1.Service{{
					Name: s1.Name,
					Port: 8080,
				}},
			}},
		},
	}

	proxy104a := &contour_api_v1.HTTPProxy{
		ObjectMeta: metav1.ObjectMeta{
			Name:      "kuarder",
			Namespace: proxy104.Namespace,
		},
		Spec: contour_api_v1.HTTPProxySpec{
			Routes: []contour_api_v1.Route{{
				Services: []contour_api_v1.Service{{
					Name: s2.Name,
					Port: 8080,
				}},
			}},
		},
	}

	proxy105 := &contour_api_v1.HTTPProxy{
		ObjectMeta: metav1.ObjectMeta{
			Name:      "example-com",
			Namespace: s1.Namespace,
		},
		Spec: contour_api_v1.HTTPProxySpec{
			VirtualHost: &contour_api_v1.VirtualHost{
				Fqdn: "example.com",
			},
			Includes: []contour_api_v1.Include{{
				Name: "kuarder",
				Conditions: []contour_api_v1.MatchCondition{{
					Prefix: "/kuarder",
				}},
			}},
			Routes: []contour_api_v1.Route{{
				Conditions: []contour_api_v1.MatchCondition{{
					Prefix: "/",
				}},
				Services: []contour_api_v1.Service{{
					Name: s1.Name,
					Port: 8080,
				}},
			}},
		},
	}

	proxy105a := &contour_api_v1.HTTPProxy{
		ObjectMeta: metav1.ObjectMeta{
			Name:      "kuarder",
			Namespace: proxy105.Namespace,
		},
		Spec: contour_api_v1.HTTPProxySpec{
			Routes: []contour_api_v1.Route{{
				Conditions: []contour_api_v1.MatchCondition{{
					Prefix: "/",
				}},
				Services: []contour_api_v1.Service{{
					Name: s2.Name,
					Port: 8080,
				}},
			}},
		},
	}

	proxy106 := &contour_api_v1.HTTPProxy{
		ObjectMeta: metav1.ObjectMeta{
			Name:      "example-com",
			Namespace: s1.Namespace,
		},
		Spec: contour_api_v1.HTTPProxySpec{
			VirtualHost: &contour_api_v1.VirtualHost{
				Fqdn: "example.com",
			},
			Includes: []contour_api_v1.Include{{
				Name: "kuarder",
				Conditions: []contour_api_v1.MatchCondition{{
					Prefix: "/kuarder/",
				}},
			}},
			Routes: []contour_api_v1.Route{{
				Conditions: []contour_api_v1.MatchCondition{{
					Prefix: "/",
				}},
				Services: []contour_api_v1.Service{{
					Name: s1.Name,
					Port: 8080,
				}},
			}},
		},
	}

	proxy106a := &contour_api_v1.HTTPProxy{
		ObjectMeta: metav1.ObjectMeta{
			Name:      "kuarder",
			Namespace: proxy105.Namespace,
		},
		Spec: contour_api_v1.HTTPProxySpec{
			Routes: []contour_api_v1.Route{{
				Conditions: []contour_api_v1.MatchCondition{{
					Prefix: "/",
				}},
				Services: []contour_api_v1.Service{{
					Name: s2.Name,
					Port: 8080,
				}},
			}},
		},
	}

	proxy107 := &contour_api_v1.HTTPProxy{
		ObjectMeta: metav1.ObjectMeta{
			Name:      "example-com",
			Namespace: s1.Namespace,
		},
		Spec: contour_api_v1.HTTPProxySpec{
			VirtualHost: &contour_api_v1.VirtualHost{
				Fqdn: "example.com",
			},
			Includes: []contour_api_v1.Include{{
				Name: "kuarder",
				Conditions: []contour_api_v1.MatchCondition{{
					Prefix: "/kuarder",
				}},
			}},
			Routes: []contour_api_v1.Route{{
				Conditions: []contour_api_v1.MatchCondition{{
					Prefix: "/",
				}},
				Services: []contour_api_v1.Service{{
					Name: s1.Name,
					Port: 8080,
				}},
			}},
		},
	}

	proxy107a := &contour_api_v1.HTTPProxy{
		ObjectMeta: metav1.ObjectMeta{
			Name:      "kuarder",
			Namespace: proxy105.Namespace,
		},
		Spec: contour_api_v1.HTTPProxySpec{
			Routes: []contour_api_v1.Route{{
				Conditions: []contour_api_v1.MatchCondition{{
					Prefix: "/withavengeance",
				}},
				Services: []contour_api_v1.Service{{
					Name: s2.Name,
					Port: 8080,
				}},
			}},
		},
	}

	// proxy108 and proxy108a test duplicate conditions on include
	proxy108 := &contour_api_v1.HTTPProxy{
		ObjectMeta: metav1.ObjectMeta{
			Name:      "root",
			Namespace: s1.Namespace,
		},
		Spec: contour_api_v1.HTTPProxySpec{
			VirtualHost: &contour_api_v1.VirtualHost{
				Fqdn: "example.com",
			},
			Includes: []contour_api_v1.Include{{
				Name:      "blogteama",
				Namespace: "teama",
				Conditions: []contour_api_v1.MatchCondition{{
					Prefix: "/blog",
					Header: &contour_api_v1.HeaderMatchCondition{
						Name:     "x-header",
						Contains: "abc",
					},
				}},
			}, {
				Name:      "blogteama",
				Namespace: "teamb",
				Conditions: []contour_api_v1.MatchCondition{{
					Prefix: "/blog",
					Header: &contour_api_v1.HeaderMatchCondition{
						Name:     "x-header",
						Contains: "abc",
					},
				}},
			}},
			Routes: []contour_api_v1.Route{{
				Conditions: []contour_api_v1.MatchCondition{{
					Prefix: "/",
				}},
				Services: []contour_api_v1.Service{{
					Name: s1.Name,
					Port: 8080,
				}},
			}},
		},
	}

	proxy108a := &contour_api_v1.HTTPProxy{
		ObjectMeta: metav1.ObjectMeta{
			Name:      "blogteama",
			Namespace: "teama",
		},
		Spec: contour_api_v1.HTTPProxySpec{
			Routes: []contour_api_v1.Route{{
				Services: []contour_api_v1.Service{{
					Name: s12.Name,
					Port: 8080,
				}},
			}},
		},
	}

	proxy108b := &contour_api_v1.HTTPProxy{
		ObjectMeta: metav1.ObjectMeta{
			Name:      "blogteamb",
			Namespace: "teamb",
		},
		Spec: contour_api_v1.HTTPProxySpec{
			Routes: []contour_api_v1.Route{{
				Services: []contour_api_v1.Service{{
					Name: s13.Name,
					Port: 8080,
				}},
			}},
		},
	}

	proxyReplaceHostHeaderRoute := &contour_api_v1.HTTPProxy{
		ObjectMeta: metav1.ObjectMeta{
			Name:      "example-com",
			Namespace: "default",
		},
		Spec: contour_api_v1.HTTPProxySpec{
			VirtualHost: &contour_api_v1.VirtualHost{
				Fqdn: "example.com",
			},
			Routes: []contour_api_v1.Route{{
				Conditions: []contour_api_v1.MatchCondition{{
					Prefix: "/",
				}},
				Services: []contour_api_v1.Service{{
					Name: "nginx",
					Port: 80,
				}},
				RequestHeadersPolicy: &contour_api_v1.HeadersPolicy{
					Set: []contour_api_v1.HeaderValue{{
						Name:  "Host",
						Value: "bar.com",
					}},
				},
			}},
		},
	}

	proxyReplaceHostHeaderService := &contour_api_v1.HTTPProxy{
		ObjectMeta: metav1.ObjectMeta{
			Name:      "example-com",
			Namespace: "default",
		},
		Spec: contour_api_v1.HTTPProxySpec{
			VirtualHost: &contour_api_v1.VirtualHost{
				Fqdn: "example.com",
			},
			Routes: []contour_api_v1.Route{{
				Conditions: []contour_api_v1.MatchCondition{{
					Prefix: "/",
				}},
				Services: []contour_api_v1.Service{{
					Name: "nginx",
					Port: 80,
					RequestHeadersPolicy: &contour_api_v1.HeadersPolicy{
						Set: []contour_api_v1.HeaderValue{{
							Name:  "Host",
							Value: "bar.com",
						}},
					},
				}},
			}},
		},
	}

	proxyReplaceHostHeaderMultiple := &contour_api_v1.HTTPProxy{
		ObjectMeta: metav1.ObjectMeta{
			Name:      "example-com",
			Namespace: "default",
		},
		Spec: contour_api_v1.HTTPProxySpec{
			VirtualHost: &contour_api_v1.VirtualHost{
				Fqdn: "example.com",
			},
			Routes: []contour_api_v1.Route{{
				Conditions: []contour_api_v1.MatchCondition{{
					Prefix: "/",
				}},
				Services: []contour_api_v1.Service{{
					Name: "nginx",
					Port: 80,
				}},
				RequestHeadersPolicy: &contour_api_v1.HeadersPolicy{
					Set: []contour_api_v1.HeaderValue{{
						Name:  "Host",
						Value: "bar.com",
					}, {
						Name:  "x-header",
						Value: "bar.com",
					}, {
						Name:  "y-header",
						Value: "zed.com",
					}},
				},
			}},
		},
	}

	proxyReplaceNonHostHeader := &contour_api_v1.HTTPProxy{
		ObjectMeta: metav1.ObjectMeta{
			Name:      "example-com",
			Namespace: "default",
		},
		Spec: contour_api_v1.HTTPProxySpec{
			VirtualHost: &contour_api_v1.VirtualHost{
				Fqdn: "example.com",
			},
			Routes: []contour_api_v1.Route{{
				Conditions: []contour_api_v1.MatchCondition{{
					Prefix: "/",
				}},
				Services: []contour_api_v1.Service{{
					Name: "nginx",
					Port: 80,
				}},
				RequestHeadersPolicy: &contour_api_v1.HeadersPolicy{
					Set: []contour_api_v1.HeaderValue{{
						Name:  "x-header",
						Value: "bar.com",
					}},
				},
			}},
		},
	}

	proxyReplaceHeaderEmptyValue := &contour_api_v1.HTTPProxy{
		ObjectMeta: metav1.ObjectMeta{
			Name:      "example-com",
			Namespace: "default",
		},
		Spec: contour_api_v1.HTTPProxySpec{
			VirtualHost: &contour_api_v1.VirtualHost{
				Fqdn: "example.com",
			},
			Routes: []contour_api_v1.Route{{
				Conditions: []contour_api_v1.MatchCondition{{
					Prefix: "/",
				}},
				Services: []contour_api_v1.Service{{
					Name: "nginx",
					Port: 80,
				}},
				RequestHeadersPolicy: &contour_api_v1.HeadersPolicy{
					Set: []contour_api_v1.HeaderValue{{
						Name: "x-header",
					}},
				},
			}},
		},
	}

	proxyCookieLoadBalancer := &contour_api_v1.HTTPProxy{
		ObjectMeta: metav1.ObjectMeta{
			Name:      "example-com",
			Namespace: "default",
		},
		Spec: contour_api_v1.HTTPProxySpec{
			VirtualHost: &contour_api_v1.VirtualHost{
				Fqdn: "example.com",
			},
			Routes: []contour_api_v1.Route{{
				Conditions: []contour_api_v1.MatchCondition{{
					Prefix: "/",
				}},
				Services: []contour_api_v1.Service{{
					Name: "nginx",
					Port: 80,
				}},
				LoadBalancerPolicy: &contour_api_v1.LoadBalancerPolicy{
					Strategy: "Cookie",
				},
			}},
		},
	}

	proxyLoadBalancerHashPolicyHeader := &contour_api_v1.HTTPProxy{
		ObjectMeta: metav1.ObjectMeta{
			Name:      "example-com",
			Namespace: "default",
		},
		Spec: contour_api_v1.HTTPProxySpec{
			VirtualHost: &contour_api_v1.VirtualHost{
				Fqdn: "example.com",
			},
			Routes: []contour_api_v1.Route{{
				Conditions: []contour_api_v1.MatchCondition{{
					Prefix: "/",
				}},
				Services: []contour_api_v1.Service{{
					Name: "nginx",
					Port: 80,
				}},
				LoadBalancerPolicy: &contour_api_v1.LoadBalancerPolicy{
					Strategy: "RequestHash",
					RequestHashPolicies: []contour_api_v1.RequestHashPolicy{
						{
							Terminal: true,
							HeaderHashOptions: &contour_api_v1.HeaderHashOptions{
								HeaderName: "X-Some-Header",
							},
						},
						{
							// Lower case but duplicated, should be ignored.
							HeaderHashOptions: &contour_api_v1.HeaderHashOptions{
								HeaderName: "x-some-header",
							},
						},
						{
							HeaderHashOptions: nil,
						},
						{
							HeaderHashOptions: &contour_api_v1.HeaderHashOptions{
								HeaderName: "X-Some-Other-Header",
							},
						},
						{
							HeaderHashOptions: &contour_api_v1.HeaderHashOptions{
								HeaderName: "",
							},
						},
					},
				},
			}},
		},
	}

	proxyLoadBalancerHashPolicyHeaderAllInvalid := &contour_api_v1.HTTPProxy{
		ObjectMeta: metav1.ObjectMeta{
			Name:      "example-com",
			Namespace: "default",
		},
		Spec: contour_api_v1.HTTPProxySpec{
			VirtualHost: &contour_api_v1.VirtualHost{
				Fqdn: "example.com",
			},
			Routes: []contour_api_v1.Route{{
				Conditions: []contour_api_v1.MatchCondition{{
					Prefix: "/",
				}},
				Services: []contour_api_v1.Service{{
					Name: "nginx",
					Port: 80,
				}},
				LoadBalancerPolicy: &contour_api_v1.LoadBalancerPolicy{
					Strategy: "RequestHash",
					RequestHashPolicies: []contour_api_v1.RequestHashPolicy{
						{
							HeaderHashOptions: nil,
						},
						{
							HeaderHashOptions: &contour_api_v1.HeaderHashOptions{
								HeaderName: "",
							},
						},
					},
				},
			}},
		},
	}

	// proxy109 has a route that rewrites headers.
	proxy109 := &contour_api_v1.HTTPProxy{
		ObjectMeta: metav1.ObjectMeta{
			Name:      "example-com",
			Namespace: "default",
		},
		Spec: contour_api_v1.HTTPProxySpec{
			VirtualHost: &contour_api_v1.VirtualHost{
				Fqdn: "example.com",
			},
			Routes: []contour_api_v1.Route{{
				Conditions: []contour_api_v1.MatchCondition{{
					Prefix: "/",
				}},
				Services: []contour_api_v1.Service{{
					Name: "kuard",
					Port: 8080,
				}},
				RequestHeadersPolicy: &contour_api_v1.HeadersPolicy{
					Set: []contour_api_v1.HeaderValue{{
						Name:  "In-Foo",
						Value: "bar",
					}},
					Remove: []string{
						"In-Baz",
					},
				},
				ResponseHeadersPolicy: &contour_api_v1.HeadersPolicy{
					Set: []contour_api_v1.HeaderValue{{
						Name:  "Out-Foo",
						Value: "bar",
					}},
					Remove: []string{
						"Out-Baz",
					},
				},
			}},
		},
	}
	// proxy111 has a route that rewrites headers.
	proxy111 := &contour_api_v1.HTTPProxy{
		ObjectMeta: metav1.ObjectMeta{
			Name:      "example-com",
			Namespace: "default",
		},
		Spec: contour_api_v1.HTTPProxySpec{
			VirtualHost: &contour_api_v1.VirtualHost{
				Fqdn: "example.com",
			},
			Routes: []contour_api_v1.Route{{
				Conditions: []contour_api_v1.MatchCondition{{
					Prefix: "/",
				}},
				Services: []contour_api_v1.Service{{
					Name: "kuard",
					Port: 8080,
				}},
				ResponseHeadersPolicy: &contour_api_v1.HeadersPolicy{
					Set: []contour_api_v1.HeaderValue{{
						Name:  "Host",
						Value: "bar.baz",
					}},
				},
			}},
		},
	}
	// proxy112 has a route that rewrites headers.
	proxy112 := &contour_api_v1.HTTPProxy{
		ObjectMeta: metav1.ObjectMeta{
			Name:      "example-com",
			Namespace: "default",
		},
		Spec: contour_api_v1.HTTPProxySpec{
			VirtualHost: &contour_api_v1.VirtualHost{
				Fqdn: "example.com",
			},
			Routes: []contour_api_v1.Route{{
				Conditions: []contour_api_v1.MatchCondition{{
					Prefix: "/",
				}},
				Services: []contour_api_v1.Service{{
					Name: "kuard",
					Port: 8080,
					ResponseHeadersPolicy: &contour_api_v1.HeadersPolicy{
						Set: []contour_api_v1.HeaderValue{{
							Name:  "Host",
							Value: "bar.baz",
						}},
					},
				}},
			}},
		},
	}
	protocol := "h2c"
	proxy110 := &contour_api_v1.HTTPProxy{
		ObjectMeta: metav1.ObjectMeta{
			Name:      "example-com",
			Namespace: "default",
		},
		Spec: contour_api_v1.HTTPProxySpec{
			VirtualHost: &contour_api_v1.VirtualHost{
				Fqdn: "example.com",
			},
			Routes: []contour_api_v1.Route{{
				Conditions: []contour_api_v1.MatchCondition{{
					Prefix: "/",
				}},
				Services: []contour_api_v1.Service{{
					Name:     "kuard",
					Port:     8080,
					Protocol: &protocol,
				}},
			}},
		},
	}

	proxyExternalNameService := &contour_api_v1.HTTPProxy{
		ObjectMeta: metav1.ObjectMeta{
			Name:      "example-com",
			Namespace: "default",
		},
		Spec: contour_api_v1.HTTPProxySpec{
			VirtualHost: &contour_api_v1.VirtualHost{
				Fqdn: "example.com",
			},
			Routes: []contour_api_v1.Route{{
				Conditions: []contour_api_v1.MatchCondition{{
					Prefix: "/",
				}},
				Services: []contour_api_v1.Service{{
					Name: s14.GetName(),
					Port: 80,
				}},
			}},
		},
	}

	tcpProxyExternalNameService := &contour_api_v1.HTTPProxy{
		ObjectMeta: metav1.ObjectMeta{
			Name:      "example-com",
			Namespace: "default",
		},
		Spec: contour_api_v1.HTTPProxySpec{
			VirtualHost: &contour_api_v1.VirtualHost{
				Fqdn: "example.com",
				TLS: &contour_api_v1.TLS{
					SecretName: sec1.Name,
				},
			},
			TCPProxy: &contour_api_v1.TCPProxy{
				Services: []contour_api_v1.Service{{
					Name:     s14.GetName(),
					Port:     80,
					Protocol: pointer.StringPtr("tls"),
				}},
			},
		},
	}

	tests := map[string]struct {
		objs                         []interface{}
		disablePermitInsecure        bool
		fallbackCertificateName      string
		fallbackCertificateNamespace string
		want                         []Vertex
	}{
		"ingressv1: insert ingress w/ default backend w/o matching service": {
			objs: []interface{}{
				i1V1,
			},
			want: listeners(),
		},
		"ingressv1: insert ingress w/ default backend": {
			objs: []interface{}{
				i1V1,
				s1,
			},
			want: listeners(
				&Listener{
					Port: 80,
					VirtualHosts: virtualhosts(
						virtualhost("*", prefixroute("/", service(s1))),
					),
				},
			),
		},
		"ingressv1: insert ingress w/ single unnamed backend w/o matching service": {
			objs: []interface{}{
				i2V1,
			},
			want: listeners(),
		},
		"ingressv1: insert ingress w/ single unnamed backend": {
			objs: []interface{}{
				i2V1,
				s1,
			},
			want: listeners(
				&Listener{
					Port: 80,
					VirtualHosts: virtualhosts(
						virtualhost("*", prefixroute("/", service(s1))),
					),
				},
			),
		},
		"ingressv1: insert ingress with missing spec.rule.http key": {
			objs: []interface{}{
				i2aV1,
			},
			want: listeners(),
		},
		"ingressv1: insert ingress w/ host name and single backend w/o matching service": {
			objs: []interface{}{
				i3V1,
			},
			want: listeners(),
		},
		"ingressv1: insert ingress w/ host name and single backend": {
			objs: []interface{}{
				i3V1,
				s1,
			},
			want: listeners(
				&Listener{
					Port: 80,
					VirtualHosts: virtualhosts(
						virtualhost("kuard.example.com", prefixroute("/", service(s1))),
					),
				},
			),
		},
		"ingressv1: insert non matching service then ingress w/ default backend": {
			objs: []interface{}{
				s2,
				i1V1,
			},
			want: listeners(),
		},
		"ingressv1: insert ingress w/ default backend then matching service with wrong port": {
			objs: []interface{}{
				i1V1,
				s3,
			},
			want: listeners(),
		},
		"ingressv1: insert unnamed ingress w/ single backend then matching service with wrong port": {
			objs: []interface{}{
				i2V1,
				s3,
			},
			want: listeners(),
		},
		"ingressv1: insert ingress w/ default backend then matching service w/ named port": {
			objs: []interface{}{
				i4V1,
				s1,
			},
			want: listeners(
				&Listener{
					Port: 80,
					VirtualHosts: virtualhosts(
						virtualhost("*", prefixroute("/", service(s1))),
					),
				},
			),
		},
		"ingressv1: insert service w/ named port then ingress w/ default backend": {
			objs: []interface{}{
				s1,
				i4V1,
			},
			want: listeners(
				&Listener{
					Port: 80,
					VirtualHosts: virtualhosts(
						virtualhost("*", prefixroute("/", service(s1))),
					),
				},
			),
		},
		"ingressv1: insert ingress w/ single unnamed backend w/ named service port then service": {
			objs: []interface{}{
				i5V1,
				s1,
			},
			want: listeners(
				&Listener{
					Port: 80,
					VirtualHosts: virtualhosts(
						virtualhost("*", prefixroute("/", service(s1))),
					),
				},
			),
		},
		"ingressv1: insert service then ingress w/ single unnamed backend w/ named service port": {
			objs: []interface{}{
				s1,
				i5V1,
			},
			want: listeners(
				&Listener{
					Port: 80,
					VirtualHosts: virtualhosts(
						virtualhost("*", prefixroute("/", service(s1))),
					),
				},
			),
		},
		"insert secret": {
			objs: []interface{}{
				sec1,
			},
			want: listeners(),
		},
		"ingressv1: insert secret then ingress w/o tls": {
			objs: []interface{}{
				sec1,
				i1V1,
			},
			want: listeners(),
		},
		"ingressv1: insert service, secret then ingress w/o tls": {
			objs: []interface{}{
				s1,
				sec1,
				i1V1,
			},
			want: listeners(
				&Listener{
					Port: 80,
					VirtualHosts: virtualhosts(
						virtualhost("*", prefixroute("/", service(s1))),
					),
				},
			),
		},
		"ingressv1: insert secret then ingress w/ tls": {
			objs: []interface{}{
				sec1,
				i3V1,
			},
			want: listeners(),
		},
		"ingressv1: insert service, secret then ingress w/ tls": {
			objs: []interface{}{
				s1,
				sec1,
				i3V1,
			},
			want: listeners(
				&Listener{
					Port: 80,
					VirtualHosts: virtualhosts(
						virtualhost("kuard.example.com", prefixroute("/", service(s1))),
					),
				},
				&Listener{
					Port: 443,
					VirtualHosts: virtualhosts(
						securevirtualhost("kuard.example.com", sec1, prefixroute("/", service(s1))),
					),
				},
			),
		},
		"ingressv1: insert service w/ secret with w/ blank ca.crt": {
			objs: []interface{}{
				s1,
				sec3, // issue 1644
				i3V1,
			},
			want: listeners(
				&Listener{
					Port: 80,
					VirtualHosts: virtualhosts(
						virtualhost("kuard.example.com", prefixroute("/", service(s1))),
					),
				},
				&Listener{
					Port: 443,
					VirtualHosts: virtualhosts(
						securevirtualhost("kuard.example.com", sec3, prefixroute("/", service(s1))),
					),
				},
			),
		},
		"ingressv1: insert invalid secret then ingress w/o tls": {
			objs: []interface{}{
				secInvalid,
				i1V1,
			},
			want: listeners(),
		},
		"ingressv1: insert service, invalid secret then ingress w/o tls": {
			objs: []interface{}{
				s1,
				secInvalid,
				i1V1,
			},
			want: listeners(
				&Listener{
					Port: 80,
					VirtualHosts: virtualhosts(
						virtualhost("*", prefixroute("/", service(s1))),
					),
				},
			),
		},
		"ingressv1: insert invalid secret then ingress w/ tls": {
			objs: []interface{}{
				secInvalid,
				i3V1,
			},
			want: listeners(),
		},
		"ingressv1: insert service, invalid secret then ingress w/ tls": {
			objs: []interface{}{
				s1,
				secInvalid,
				i3V1,
			},
			want: listeners(
				&Listener{
					Port: 80,
					VirtualHosts: virtualhosts(
						virtualhost("kuard.example.com", prefixroute("/", service(s1))),
					),
				},
			),
		},
		"ingressv1: insert ingress w/ two vhosts": {
			objs: []interface{}{
				i6V1,
			},
			want: nil, // no matching service
		},
		"ingressv1: insert ingress w/ two vhosts then matching service": {
			objs: []interface{}{
				i6V1,
				s1,
			},
			want: listeners(
				&Listener{
					Port: 80,
					VirtualHosts: virtualhosts(
						virtualhost("a.example.com", prefixroute("/", service(s1))),
						virtualhost("b.example.com", prefixroute("/", service(s1))),
					),
				},
			),
		},
		"ingressv1: insert service then ingress w/ two vhosts": {
			objs: []interface{}{
				s1,
				i6V1,
			},
			want: listeners(
				&Listener{
					Port: 80,
					VirtualHosts: virtualhosts(
						virtualhost("a.example.com", prefixroute("/", service(s1))),
						virtualhost("b.example.com", prefixroute("/", service(s1))),
					),
				},
			),
		},
		"ingressv1: insert ingress w/ two vhosts then service then secret": {
			objs: []interface{}{
				i6V1,
				s1,
				sec1,
			},
			want: listeners(
				&Listener{
					Port: 80,
					VirtualHosts: virtualhosts(
						virtualhost("a.example.com", prefixroute("/", service(s1))),
						virtualhost("b.example.com", prefixroute("/", service(s1))),
					),
				}, &Listener{
					Port: 443,
					VirtualHosts: virtualhosts(
						securevirtualhost("b.example.com", sec1, prefixroute("/", service(s1))),
					),
				},
			),
		},
		"ingressv1: insert service then secret then ingress w/ two vhosts": {
			objs: []interface{}{
				s1,
				sec1,
				i6V1,
			},
			want: listeners(
				&Listener{
					Port: 80,
					VirtualHosts: virtualhosts(
						virtualhost("a.example.com", prefixroute("/", service(s1))),
						virtualhost("b.example.com", prefixroute("/", service(s1))),
					),
				}, &Listener{
					Port: 443,
					VirtualHosts: virtualhosts(
						securevirtualhost("b.example.com", sec1, prefixroute("/", service(s1))),
					),
				},
			),
		},
		"ingressv1: insert ingress w/ two paths then one service": {
			objs: []interface{}{
				i7V1,
				s1,
			},
			want: listeners(
				&Listener{
					Port: 80,
					VirtualHosts: virtualhosts(
						virtualhost("b.example.com",
							prefixroute("/", service(s1)),
						),
					),
				},
			),
		},
		"ingressv1: insert ingress w/ two paths then services": {
			objs: []interface{}{
				i7V1,
				s2,
				s1,
			},
			want: listeners(
				&Listener{
					Port: 80,
					VirtualHosts: virtualhosts(
						virtualhost("b.example.com",
							prefixroute("/", service(s1)),
							prefixroute("/kuarder", service(s2)),
						),
					),
				},
			),
		},
		"ingressv1: insert two services then ingress w/ two ingress rules": {
			objs: []interface{}{
				s1, s2, i8V1,
			},
			want: listeners(
				&Listener{
					Port: 80,
					VirtualHosts: virtualhosts(
						virtualhost("b.example.com",
							prefixroute("/", service(s1)),
							prefixroute("/kuarder", service(s2)),
						),
					),
				},
			),
		},
		"ingressv1: insert ingress w/ two paths httpAllowed: false": {
			objs: []interface{}{
				i9V1,
			},
			want: []Vertex{},
		},
		"ingressv1: insert ingress w/ two paths httpAllowed: false then tls and service": {
			objs: []interface{}{
				i9V1,
				sec1,
				s1, s2,
			},
			want: listeners(
				&Listener{
					Port: 443,
					VirtualHosts: virtualhosts(
						securevirtualhost("b.example.com", sec1,
							prefixroute("/", service(s1)),
							prefixroute("/kuarder", service(s2)),
						),
					),
				},
			),
		},
		"ingressv1: insert default ingress httpAllowed: false": {
			objs: []interface{}{
				i1aV1,
			},
			want: []Vertex{},
		},
		"ingressv1: insert default ingress httpAllowed: false then tls and service": {
			objs: []interface{}{
				i1aV1, sec1, s1,
			},
			want: []Vertex{}, // default ingress cannot be tls
		},
		"ingressv1: insert ingress w/ two vhosts httpAllowed: false": {
			objs: []interface{}{
				i6aV1,
			},
			want: []Vertex{},
		},
		"ingressv1: insert ingress w/ two vhosts httpAllowed: false then tls and service": {
			objs: []interface{}{
				i6aV1, sec1, s1,
			},
			want: listeners(
				&Listener{
					Port: 443,
					VirtualHosts: virtualhosts(
						securevirtualhost("b.example.com", sec1, prefixroute("/", service(s1))),
					),
				},
			),
		},
		"ingressv1: insert ingress w/ force-ssl-redirect: true": {
			objs: []interface{}{
				i6bV1, sec1, s1,
			},
			want: listeners(
				&Listener{
					Port: 80,
					VirtualHosts: virtualhosts(
						virtualhost("b.example.com", routeUpgrade("/", service(s1))),
					),
				}, &Listener{
					Port: 443,
					VirtualHosts: virtualhosts(
						securevirtualhost("b.example.com", sec1, routeUpgrade("/", service(s1))),
					),
				},
			),
		},

		"ingressv1: insert ingress w/ force-ssl-redirect: true and allow-http: false": {
			objs: []interface{}{
				i6cV1, sec1, s1,
			},
			want: listeners(
				&Listener{
					Port: 80,
					VirtualHosts: virtualhosts(
						virtualhost("b.example.com", routeUpgrade("/", service(s1))),
					),
				}, &Listener{
					Port: 443,
					VirtualHosts: virtualhosts(
						securevirtualhost("b.example.com", sec1, routeUpgrade("/", service(s1))),
					),
				},
			),
		},
		"insert httpproxy with tls version 1.2": {
			objs: []interface{}{
				proxyMinTLS12, s1, sec1,
			},
			want: listeners(
				&Listener{
					Port: 80,
					VirtualHosts: virtualhosts(
						virtualhost("foo.com", routeUpgrade("/", service(s1))),
					),
				}, &Listener{
					Port: 443,
					VirtualHosts: virtualhosts(
						&SecureVirtualHost{
							VirtualHost: VirtualHost{
								Name:         "foo.com",
								ListenerName: "ingress_https",
								routes: routes(
									routeUpgrade("/", service(s1)),
								),
							},
							MinTLSVersion: "1.2",
							Secret:        secret(sec1),
						},
					),
				},
			),
		},
		"insert httpproxy with tls version 1.3": {
			objs: []interface{}{
				proxyMinTLS13, s1, sec1,
			},
			want: listeners(
				&Listener{
					Port: 80,
					VirtualHosts: virtualhosts(
						virtualhost("foo.com", routeUpgrade("/", service(s1))),
					),
				}, &Listener{
					Port: 443,
					VirtualHosts: virtualhosts(
						&SecureVirtualHost{
							VirtualHost: VirtualHost{
								Name:         "foo.com",
								ListenerName: "ingress_https",
								routes: routes(
									routeUpgrade("/", service(s1)),
								),
							},
							MinTLSVersion: "1.3",
							Secret:        secret(sec1),
						},
					),
				},
			),
		},
		"insert httpproxy with invalid tls version": {
			objs: []interface{}{
				proxyMinTLSInvalid, s1, sec1,
			},
			want: listeners(
				&Listener{
					Port: 80,
					VirtualHosts: virtualhosts(
						virtualhost("foo.com", routeUpgrade("/", service(s1))),
					),
				}, &Listener{
					Port: 443,
					VirtualHosts: virtualhosts(
						securevirtualhost("foo.com", sec1, routeUpgrade("/", service(s1))),
					),
				},
			),
		},
		"insert httpproxy referencing two backends, one missing": {
			objs: []interface{}{
				proxyMultipleBackends, s2,
			},
			want: listeners(),
		},
		"insert httpproxy referencing two backends": {
			objs: []interface{}{
				proxyMultipleBackends, s1, s2,
			},
			want: listeners(
				&Listener{
					Port: 80,
					VirtualHosts: virtualhosts(
						virtualhost("example.com", prefixroute("/", service(s1), service(s2))),
					),
				},
			),
		},
		"ingressv1: insert ingress w/ tls min proto annotation": {
			objs: []interface{}{
				i10aV1,
				sec1,
				s1,
			},
			want: listeners(
				&Listener{
					Port: 80,
					VirtualHosts: virtualhosts(
						virtualhost("b.example.com", prefixroute("/", service(s1))),
					),
				}, &Listener{
					Port: 443,
					VirtualHosts: virtualhosts(
						&SecureVirtualHost{
							VirtualHost: VirtualHost{
								Name:         "b.example.com",
								ListenerName: "ingress_https",
								routes: routes(
									prefixroute("/", service(s1)),
								),
							},
							MinTLSVersion: "1.3",
							Secret:        secret(sec1),
						},
					),
				},
			),
		},
		"ingressv1: insert ingress w/ websocket route annotation": {
			objs: []interface{}{
				i11V1,
				s1,
			},
			want: listeners(
				&Listener{
					Port: 80,
					VirtualHosts: virtualhosts(
						virtualhost("*",
							prefixroute("/", service(s1)),
							routeWebsocket("/ws1", service(s1)),
						),
					),
				},
			),
		},
		"ingressv1: insert ingress w/ invalid legacy timeout annotation": {
			objs: []interface{}{
				i12aV1,
				s1,
			},
			want: listeners(
				&Listener{
					Port: 80,
					VirtualHosts: virtualhosts(
						virtualhost("*", &Route{
							PathMatchCondition: prefixString("/"),
							Clusters:           clustermap(s1),
						}),
					),
				},
			),
		},
		"ingressv1: insert ingress w/ invalid timeout annotation": {
			objs: []interface{}{
				i12dV1,
				s1,
			},
			want: listeners(
				&Listener{
					Port: 80,
					VirtualHosts: virtualhosts(
						virtualhost("*", &Route{
							PathMatchCondition: prefixString("/"),
							Clusters:           clustermap(s1),
						}),
					),
				},
			),
		},
		"insert httpproxy w/ invalid timeoutpolicy": {
			objs: []interface{}{
				proxyTimeoutPolicyInvalidResponse,
				s1,
			},
			want: listeners(),
		},
		"ingressv1: insert ingress w/ valid legacy timeout annotation": {
			objs: []interface{}{
				i12bV1,
				s1,
			},
			want: listeners(
				&Listener{
					Port: 80,
					VirtualHosts: virtualhosts(
						virtualhost("*", &Route{
							PathMatchCondition: prefixString("/"),
							Clusters:           clustermap(s1),
							TimeoutPolicy: TimeoutPolicy{
								ResponseTimeout: timeout.DurationSetting(90 * time.Second),
							},
						}),
					),
				},
			),
		},
		"ingressv1: insert ingress w/ valid timeout annotation": {
			objs: []interface{}{
				i12eV1,
				s1,
			},
			want: listeners(
				&Listener{
					Port: 80,
					VirtualHosts: virtualhosts(
						virtualhost("*", &Route{
							PathMatchCondition: prefixString("/"),
							Clusters:           clustermap(s1),
							TimeoutPolicy: TimeoutPolicy{
								ResponseTimeout: timeout.DurationSetting(90 * time.Second),
							},
						}),
					),
				},
			),
		},
		"insert httpproxy w/ valid timeoutpolicy": {
			objs: []interface{}{
				proxyTimeoutPolicyValidResponse,
				s1,
			},
			want: listeners(
				&Listener{
					Port: 80,
					VirtualHosts: virtualhosts(
						virtualhost("bar.com", &Route{
							PathMatchCondition: prefixString("/"),
							Clusters:           clustermap(s1),
							TimeoutPolicy: TimeoutPolicy{
								ResponseTimeout: timeout.DurationSetting(90 * time.Second),
							},
						}),
					),
				},
			),
		},
		"ingressv1: insert ingress w/ legacy infinite timeout annotation": {
			objs: []interface{}{
				i12cV1,
				s1,
			},
			want: listeners(
				&Listener{
					Port: 80,
					VirtualHosts: virtualhosts(
						virtualhost("*", &Route{
							PathMatchCondition: prefixString("/"),
							Clusters:           clustermap(s1),
							TimeoutPolicy: TimeoutPolicy{
								ResponseTimeout: timeout.DisabledSetting(),
							},
						}),
					),
				},
			),
		},
		"ingressv1: insert ingress w/ infinite timeout annotation": {
			objs: []interface{}{
				i12fV1,
				s1,
			},
			want: listeners(
				&Listener{
					Port: 80,
					VirtualHosts: virtualhosts(
						virtualhost("*", &Route{
							PathMatchCondition: prefixString("/"),
							Clusters:           clustermap(s1),
							TimeoutPolicy: TimeoutPolicy{
								ResponseTimeout: timeout.DisabledSetting(),
							},
						}),
					),
				},
			),
		},
		"insert httpproxy w/ infinite timeoutpolicy": {
			objs: []interface{}{
				proxyTimeoutPolicyInfiniteResponse,
				s1,
			},
			want: listeners(
				&Listener{
					Port: 80,
					VirtualHosts: virtualhosts(
						virtualhost("bar.com", &Route{
							PathMatchCondition: prefixString("/"),
							Clusters:           clustermap(s1),
							TimeoutPolicy: TimeoutPolicy{
								ResponseTimeout: timeout.DisabledSetting(),
							},
						}),
					),
				},
			),
		},
		"insert httpproxy with missing tls delegation should not present port 80": {
			objs: []interface{}{
				s10, proxyDelegatedTLSSecret,
			},
			want: listeners(), // no listeners, ir19 is invalid
		},
		"insert httpproxy with retry annotations": {
			objs: []interface{}{
				proxyRetryPolicyValidTimeout,
				s1,
			},
			want: listeners(
				&Listener{
					Port: 80,
					VirtualHosts: virtualhosts(
						virtualhost("bar.com", &Route{
							PathMatchCondition: prefixString("/"),
							Clusters:           clustermap(s1),
							RetryPolicy: &RetryPolicy{
								RetryOn:       "5xx",
								NumRetries:    6,
								PerTryTimeout: timeout.DurationSetting(10 * time.Second),
							},
						}),
					),
				},
			),
		},
		"insert httpproxy with invalid PerTryTimeout": {
			objs: []interface{}{
				proxyRetryPolicyInvalidTimeout,
				s1,
			},
			want: listeners(
				&Listener{
					Port: 80,
					VirtualHosts: virtualhosts(
						virtualhost("bar.com", &Route{
							PathMatchCondition: prefixString("/"),
							Clusters:           clustermap(s1),
							RetryPolicy: &RetryPolicy{
								RetryOn:       "5xx",
								NumRetries:    6,
								PerTryTimeout: timeout.DefaultSetting(),
							},
						}),
					),
				},
			),
		},
		"insert httpproxy with zero retry count": {
			objs: []interface{}{
				proxyRetryPolicyZeroRetries,
				s1,
			},
			want: listeners(
				&Listener{
					Port: 80,
					VirtualHosts: virtualhosts(
						virtualhost("bar.com", &Route{
							PathMatchCondition: prefixString("/"),
							Clusters:           clustermap(s1),
							RetryPolicy: &RetryPolicy{
								RetryOn:       "5xx",
								NumRetries:    1,
								PerTryTimeout: timeout.DurationSetting(10 * time.Second),
							},
						}),
					),
				},
			),
		},
		"ingressv1: insert ingress with timeout policy": {
			objs: []interface{}{
				i14V1,
				s1,
			},
			want: listeners(
				&Listener{
					Port: 80,
					VirtualHosts: virtualhosts(
						virtualhost("*", &Route{
							PathMatchCondition: prefixString("/"),
							Clusters:           clustermap(s1),
							RetryPolicy: &RetryPolicy{
								RetryOn:       "gateway-error",
								NumRetries:    6,
								PerTryTimeout: timeout.DurationSetting(10 * time.Second),
							},
						}),
					),
				},
			),
		},
		"ingressv1: insert ingress with regex route": {
			objs: []interface{}{
				i15V1,
				s1,
			},
			want: listeners(
				&Listener{
					Port: 80,
					VirtualHosts: virtualhosts(
						virtualhost("*", &Route{
							PathMatchCondition: regex("/[^/]+/invoices(/.*|/?)"),
							Clusters:           clustermap(s1),
						}),
					),
				},
			),
		},
		"ingressv1: insert ingress with invalid regex route": {
			objs: []interface{}{
				i15InvalidRegexV1,
				s1,
			},
			want: listeners(),
		},
		"ingressv1: insert ingress with various path match types": {
			objs: []interface{}{
				iPathMatchTypesV1,
				s1,
			},
			want: listeners(
				&Listener{
					Port: 80,
					VirtualHosts: virtualhosts(
						virtualhost("*",
							&Route{
								PathMatchCondition: exact("/exact"),
								Clusters:           clustermap(s1),
							},
							&Route{
								PathMatchCondition: exact("/exact_with_regex/.*"),
								Clusters:           clustermap(s1),
							},
							&Route{
								PathMatchCondition: prefixSegment("/prefix"),
								Clusters:           clustermap(s1),
							},
							&Route{
								// Trailing slash is stripped.
								PathMatchCondition: prefixSegment("/prefix_trailing_slash"),
								Clusters:           clustermap(s1),
							},
							&Route{
								PathMatchCondition: prefixSegment("/prefix_with_regex/.*"),
								Clusters:           clustermap(s1),
							},
							&Route{
								PathMatchCondition: prefixString("/implementation_specific"),
								Clusters:           clustermap(s1),
							},
							&Route{
								PathMatchCondition: regex("/implementation_specific_with_regex/.*"),
								Clusters:           clustermap(s1),
							},
						),
					),
				},
			),
		},
		"ingressv1: insert ingress with wildcard hostnames": {
			objs: []interface{}{
				s1,
				i16V1,
			},
			want: listeners(
				&Listener{
					Port: 80,
					VirtualHosts: virtualhosts(
						virtualhost("*", prefixroute("/", service(s1))),
						virtualhost("*.example.com", &Route{
							PathMatchCondition: &PrefixMatchCondition{Prefix: "/"},
							HeaderMatchConditions: []HeaderMatchCondition{
								{
									Name:      ":authority",
									MatchType: HeaderMatchTypeRegex,
									Value:     "^[a-z0-9]([-a-z0-9]*[a-z0-9])?\\.example\\.com",
								},
							},
							Clusters: clusters(service(s1)),
						}),
					),
				},
			),
		},
		"ingressv1: insert ingress overlay": {
			objs: []interface{}{
				i13aV1, i13bV1, sec13, s13a, s13b,
			},
			want: listeners(
				&Listener{
					Port: 80,
					VirtualHosts: virtualhosts(
						virtualhost("example.com",
							routeUpgrade("/", service(s13a)),
							prefixroute("/.well-known/acme-challenge/gVJl5NWL2owUqZekjHkt_bo3OHYC2XNDURRRgLI5JTk", service(s13b)),
						),
					),
				}, &Listener{
					Port: 443,
					VirtualHosts: virtualhosts(
						securevirtualhost("example.com", sec13,
							routeUpgrade("/", service(s13a)),
							prefixroute("/.well-known/acme-challenge/gVJl5NWL2owUqZekjHkt_bo3OHYC2XNDURRRgLI5JTk", service(s13b)),
						),
					),
				},
			),
		},
		"ingressv1: h2c service annotation": {
			objs: []interface{}{
				i3aV1, s3a,
			},
			want: listeners(
				&Listener{
					Port: 80,
					VirtualHosts: virtualhosts(
						virtualhost("*",
							prefixroute("/", &Service{
								Protocol: "h2c",
								Weighted: WeightedService{
									Weight:           1,
									ServiceName:      s3a.Name,
									ServiceNamespace: s3a.Namespace,
									ServicePort:      s3a.Spec.Ports[0],
								},
							}),
						),
					),
				},
			),
		},
		"ingressv1: h2 service annotation": {
			objs: []interface{}{
				i3aV1, s3b,
			},
			want: listeners(
				&Listener{
					Port: 80,
					VirtualHosts: virtualhosts(
						virtualhost("*",
							prefixroute("/", &Service{
								Protocol: "h2",
								Weighted: WeightedService{
									Weight:           1,
									ServiceName:      s3b.Name,
									ServiceNamespace: s3b.Namespace,
									ServicePort:      s3b.Spec.Ports[0],
								},
							}),
						),
					),
				},
			),
		},
		"ingressv1: tls service annotation": {
			objs: []interface{}{
				i3aV1, s3c,
			},
			want: listeners(
				&Listener{
					Port: 80,
					VirtualHosts: virtualhosts(
						virtualhost("*",
							prefixroute("/", &Service{
								Protocol: "tls",
								Weighted: WeightedService{
									Weight:           1,
									ServiceName:      s3c.Name,
									ServiceNamespace: s3c.Namespace,
									ServicePort:      s3c.Spec.Ports[0],
								},
							}),
						),
					),
				},
			),
		},
		"ingressv1: insert ingress then service w/ upstream annotations": {
			objs: []interface{}{
				i1V1,
				s1b,
			},
			want: listeners(
				&Listener{
					Port: 80,
					VirtualHosts: virtualhosts(
						virtualhost("*",
							prefixroute("/", &Service{
								Weighted: WeightedService{
									Weight:           1,
									ServiceName:      s1b.Name,
									ServiceNamespace: s1b.Namespace,
									ServicePort:      s1b.Spec.Ports[0],
								},
								MaxConnections:     9000,
								MaxPendingRequests: 4096,
								MaxRequests:        404,
								MaxRetries:         7,
							}),
						),
					),
				},
			),
		},
		"insert httpproxy with two routes to the same service": {
			objs: []interface{}{
				proxyWeightsTwoRoutesDiffWeights, s1,
			},
			want: listeners(
				&Listener{
					Port: 80,
					VirtualHosts: virtualhosts(
						virtualhost("example.com",
							routeCluster("/a", &Cluster{
								Upstream: &Service{
									Weighted: WeightedService{
										Weight:           1,
										ServiceName:      s1.Name,
										ServiceNamespace: s1.Namespace,
										ServicePort:      s1.Spec.Ports[0],
									},
								},
								Weight: 90,
							}),
							routeCluster("/b", &Cluster{
								Upstream: &Service{
									Weighted: WeightedService{
										Weight:           1,
										ServiceName:      s1.Name,
										ServiceNamespace: s1.Namespace,
										ServicePort:      s1.Spec.Ports[0],
									},
								},
								Weight: 60,
							}),
						),
					),
				},
			),
		},
		"insert httpproxy with one routes to the same service with two different weights": {
			objs: []interface{}{
				proxyWeightsOneRouteDiffWeights, s1,
			},
			want: listeners(
				&Listener{
					Port: 80,
					VirtualHosts: virtualhosts(
						virtualhost("example.com",
							routeCluster("/a",
								&Cluster{
									Upstream: &Service{
										Weighted: WeightedService{
											Weight:           1,
											ServiceName:      s1.Name,
											ServiceNamespace: s1.Namespace,
											ServicePort:      s1.Spec.Ports[0],
										},
									},
									Weight: 90,
								}, &Cluster{
									Upstream: &Service{
										Weighted: WeightedService{
											Weight:           1,
											ServiceName:      s1.Name,
											ServiceNamespace: s1.Namespace,
											ServicePort:      s1.Spec.Ports[0],
										},
									},
									Weight: 60,
								},
							),
						),
					),
				},
			),
		},
		"insert httproxy": {
			objs: []interface{}{
				proxy1, s1,
			},
			want: listeners(
				&Listener{
					Port: 80,
					VirtualHosts: virtualhosts(
						virtualhost("example.com", prefixroute("/", service(s1))),
					),
				},
			),
		},
		"insert httproxy w/o condition": {
			objs: []interface{}{
				proxy1b, s1,
			},
			want: listeners(
				&Listener{
					Port: 80,
					VirtualHosts: virtualhosts(
						virtualhost("example.com", prefixroute("/", service(s1))),
					),
				},
			),
		},
		"insert httproxy with invalid include": {
			objs: []interface{}{
				&contour_api_v1.HTTPProxy{
					ObjectMeta: metav1.ObjectMeta{
						Namespace: "default",
						Name:      "example-com",
					},
					Spec: contour_api_v1.HTTPProxySpec{
						VirtualHost: &contour_api_v1.VirtualHost{
							Fqdn: "example.com",
						},
						Includes: []contour_api_v1.Include{{
							Conditions: []contour_api_v1.MatchCondition{{
								Prefix: "/finance",
							}},
							Name:      "non-existent",
							Namespace: "non-existent",
						}},
					},
				},
			},
			want: nil, // no listener created
		},
		"insert httproxy w/ conditions": {
			objs: []interface{}{
				proxy1c, s1,
			},
			want: listeners(
				&Listener{
					Port: 80,
					VirtualHosts: virtualhosts(
						virtualhost("example.com", &Route{
							PathMatchCondition: prefixString("/kuard"),
							HeaderMatchConditions: []HeaderMatchCondition{
								{Name: "x-request-id", MatchType: "present"},
								{Name: "e-tag", Value: "abcdef", MatchType: "contains"},
								{Name: "x-timeout", Value: "infinity", MatchType: "contains", Invert: true},
								{Name: "digest-auth", Value: "scott", MatchType: "exact"},
								{Name: "digest-password", Value: "tiger", MatchType: "exact", Invert: true},
							},
							Clusters: clusters(service(s1)),
						}),
					),
				},
			),
		},
		"insert httproxy w/ multiple routes with a Contains condition on the same header": {
			objs: []interface{}{
				proxy2d, s1,
			},
			want: listeners(
				&Listener{
					Port: 80,
					VirtualHosts: virtualhosts(
						virtualhost("example.com", &Route{
							PathMatchCondition: prefixString("/"),
							HeaderMatchConditions: []HeaderMatchCondition{
								{Name: "e-tag", Value: "abc", MatchType: "contains"},
							},
							Clusters: clusters(service(s1)),
						}, &Route{
							PathMatchCondition: prefixString("/"),
							HeaderMatchConditions: []HeaderMatchCondition{
								{Name: "e-tag", Value: "def", MatchType: "contains"},
							},
							Clusters: clusters(service(s1)),
						}),
					),
				},
			),
		},
		"insert httproxy w/ multiple routes with condition on the same header, one Contains and one NotContains": {
			objs: []interface{}{
				proxy2e, s1,
			},
			want: listeners(
				&Listener{
					Port: 80,
					VirtualHosts: virtualhosts(
						virtualhost("example.com", &Route{
							PathMatchCondition: prefixString("/"),
							HeaderMatchConditions: []HeaderMatchCondition{
								{Name: "e-tag", Value: "abc", MatchType: "contains"},
							},
							Clusters: clusters(service(s1)),
						}, &Route{
							PathMatchCondition: prefixString("/"),
							HeaderMatchConditions: []HeaderMatchCondition{
								{Name: "e-tag", Value: "abc", MatchType: "contains", Invert: true},
							},
							Clusters: clusters(service(s1)),
						}),
					),
				},
			),
		},
		"insert httproxy w/ included conditions": {
			objs: []interface{}{
				proxy2a, proxy2b, s1,
			},
			want: listeners(
				&Listener{
					Port: 80,
					VirtualHosts: virtualhosts(
						virtualhost("example.com", &Route{
							PathMatchCondition: prefixString("/kuard"),
							HeaderMatchConditions: []HeaderMatchCondition{
								{Name: "x-request-id", MatchType: "present"},
								{Name: "x-timeout", Value: "infinity", MatchType: "contains", Invert: true},
								{Name: "digest-auth", Value: "scott", MatchType: "exact"},
								{Name: "e-tag", Value: "abcdef", MatchType: "contains"},
								{Name: "digest-password", Value: "tiger", MatchType: "exact", Invert: true},
							},
							Clusters: clusters(service(s1)),
						}),
					),
				},
			),
		},
		"insert httpproxy w/ healthcheck": {
			objs: []interface{}{
				proxy2c, s1,
			},
			want: listeners(
				&Listener{
					Port: 80,
					VirtualHosts: virtualhosts(
						virtualhost("example.com",
							routeCluster("/", &Cluster{
								Upstream: service(s1),
								HTTPHealthCheckPolicy: &HTTPHealthCheckPolicy{
									Path: "/healthz",
								},
							}),
						),
					),
				},
			),
		},
		"insert httpproxy with mirroring route": {
			objs: []interface{}{
				proxy12, s1, s2,
			},
			want: listeners(
				&Listener{
					Port: 80,
					VirtualHosts: virtualhosts(
						virtualhost("example.com",
							withMirror(prefixroute("/", service(s1)), service(s2)),
						),
					),
				},
			),
		},
		"insert httpproxy with two mirrors": {
			objs: []interface{}{
				proxy13, s1, s2,
			},
			want: listeners(),
		},
		"insert httpproxy with websocket route and prefix rewrite": {
			objs: []interface{}{
				proxy10, s1,
			},
			want: listeners(
				&Listener{
					Port: 80,
					VirtualHosts: virtualhosts(
						virtualhost("example.com",
							prefixroute("/", service(s1)),
							routeWebsocket("/websocket", service(s1)),
						),
					),
				},
			),
		},
		"insert httpproxy with multiple upstreams prefix rewrite route and websockets along one path": {
			objs: []interface{}{
				proxy10b, s1,
			},
			want: listeners(
				&Listener{
					Port: 80,
					VirtualHosts: virtualhosts(
						virtualhost("example.com",
							prefixroute("/", service(s1)),
							routeWebsocket("/websocket", service(s1)),
						),
					),
				},
			),
		},

		"insert httpproxy with protocol and service": {
			objs: []interface{}{
				proxy110, s1,
			},
			want: listeners(
				&Listener{
					Port: 80,
					VirtualHosts: virtualhosts(
						virtualhost("example.com",
							routeProtocol("/", protocol, service(s1))),
					),
				},
			),
		},

		"insert httpproxy without tls version": {
			objs: []interface{}{
				proxy6, s1, sec1,
			},
			want: listeners(
				&Listener{
					Port: 80,
					VirtualHosts: virtualhosts(
						virtualhost("foo.com", routeUpgrade("/", service(s1))),
					),
				}, &Listener{
					Port: 443,
					VirtualHosts: virtualhosts(
						securevirtualhost("foo.com", sec1, routeUpgrade("/", service(s1))),
					),
				},
			),
		},
		"insert httpproxy expecting upstream verification": {
			objs: []interface{}{
				cert1, proxy17, s1a,
			},
			want: listeners(
				&Listener{
					Port: 80,
					VirtualHosts: virtualhosts(
						virtualhost("example.com",
							routeCluster("/",
								&Cluster{
									Upstream: &Service{
										Protocol: "tls",
										Weighted: WeightedService{
											Weight:           1,
											ServiceName:      s1a.Name,
											ServiceNamespace: s1a.Namespace,
											ServicePort:      s1a.Spec.Ports[0],
										},
									},
									Protocol: "tls",
									UpstreamValidation: &PeerValidationContext{
										CACertificate: secret(cert1),
										SubjectName:   "example.com",
									},
								},
							),
						),
					),
				},
			),
		},
		"insert httpproxy with h2 expecting upstream verification": {
			objs: []interface{}{
				cert1, proxy17h2, s1,
			},
			want: listeners(
				&Listener{
					Port: 80,
					VirtualHosts: virtualhosts(
						virtualhost("example.com",
							routeCluster("/",
								&Cluster{
									Upstream: &Service{
										Weighted: WeightedService{
											Weight:           1,
											ServiceName:      s1a.Name,
											ServiceNamespace: s1a.Namespace,
											ServicePort:      s1a.Spec.Ports[0],
										},
									},
									Protocol: "h2",
									UpstreamValidation: &PeerValidationContext{
										CACertificate: secret(cert1),
										SubjectName:   "example.com",
									},
								},
							),
						),
					),
				},
			),
		},
		"insert httpproxy expecting upstream verification, no certificate": {
			objs: []interface{}{
				proxy17, s1a,
			},
			want: listeners(), //no listeners, missing certificate
		},
		"insert httpproxy expecting upstream verification, no annotation on service": {
			objs: []interface{}{
				cert1, proxy17, s1,
			},
			want: listeners(
				&Listener{
					Port: 80,
					VirtualHosts: virtualhosts(
						virtualhost("example.com",
							prefixroute("/", service(s1)),
						),
					),
				},
			),
		},
		"insert httpproxy with downstream verification": {
			objs: []interface{}{
				cert1, proxy18, s1, sec1,
			},
			want: listeners(
				&Listener{
					Port: 80,
					VirtualHosts: virtualhosts(
						virtualhost("example.com", routeUpgrade("/", service(s1))),
					),
				}, &Listener{
					Port: 443,
					VirtualHosts: virtualhosts(
						&SecureVirtualHost{
							VirtualHost: VirtualHost{
								Name:         "example.com",
								ListenerName: "ingress_https",
								routes: routes(
									routeUpgrade("/", service(s1))),
							},
							MinTLSVersion: "1.2",
							Secret:        secret(sec1),
							DownstreamValidation: &PeerValidationContext{
								CACertificate: &Secret{Object: cert1},
							},
						},
					),
				},
			),
		},
		"insert httpproxy w/ tcpproxy in tls termination mode w/ downstream verification": {
			objs: []interface{}{
				cert1, proxy19, s1, sec1,
			},
			want: listeners(
				&Listener{
					Port: 443,
					VirtualHosts: virtualhosts(
						&SecureVirtualHost{
							VirtualHost: VirtualHost{
								Name:         "example.com",
								ListenerName: "ingress_https",
							},
							TCPProxy: &TCPProxy{
								Clusters: clusters(
									service(s1),
								),
							},
							MinTLSVersion: "1.2",
							Secret:        secret(sec1),
							DownstreamValidation: &PeerValidationContext{
								CACertificate: &Secret{Object: cert1},
							},
						},
					),
				},
			),
		},
		"insert httpproxy w/ tls termination mode w/ skip cert verification": {
			objs: []interface{}{
				proxy20, s1, sec1,
			},
			want: listeners(
				&Listener{
					Port: 80,
					VirtualHosts: virtualhosts(
						virtualhost("example.com", routeUpgrade("/", service(s1))),
					),
				}, &Listener{
					Port: 443,
					VirtualHosts: virtualhosts(
						&SecureVirtualHost{
							VirtualHost: VirtualHost{
								Name:         "example.com",
								ListenerName: "ingress_https",
								routes: routes(
									routeUpgrade("/", service(s1))),
							},
							MinTLSVersion: "1.2",
							Secret:        secret(sec1),
							DownstreamValidation: &PeerValidationContext{
								SkipClientCertValidation: true,
							},
						},
					),
				},
			),
		},
		"insert httpproxy w/ tls termination mode w/ skip cert verification and a ca": {
			objs: []interface{}{
				proxy21, s1, sec1, cert1,
			},
			want: listeners(
				&Listener{
					Port: 80,
					VirtualHosts: virtualhosts(
						virtualhost("example.com", routeUpgrade("/", service(s1))),
					),
				}, &Listener{
					Port: 443,
					VirtualHosts: virtualhosts(
						&SecureVirtualHost{
							VirtualHost: VirtualHost{
								Name:         "example.com",
								ListenerName: "ingress_https",
								routes: routes(
									routeUpgrade("/", service(s1))),
							},
							MinTLSVersion: "1.2",
							Secret:        secret(sec1),
							DownstreamValidation: &PeerValidationContext{
								SkipClientCertValidation: true,
								CACertificate:            &Secret{Object: cert1},
							},
						},
					),
				},
			),
		},
		"insert httpproxy with downstream verification, missing ca certificate": {
			objs: []interface{}{
				proxy18, s1, sec1,
			},
			want: listeners(),
		},
		"insert httpproxy with invalid tcpproxy": {
			objs: []interface{}{proxy37, s1},
			want: listeners(),
		},
		"insert httpproxy with empty tcpproxy": {
			objs: []interface{}{proxy37a, s1},
			want: listeners(),
		},
		"insert httpproxy w/ tcpproxy w/ missing include": {
			objs: []interface{}{proxy38, s1},
			want: listeners(),
		},
		"insert httpproxy w/ tcpproxy w/ includes another root": {
			objs: []interface{}{proxy38, proxy39, s1},
			want: listeners(
				&Listener{
					Port: 443,
					VirtualHosts: virtualhosts(
						&SecureVirtualHost{
							VirtualHost: VirtualHost{
								Name:         "www.example.com", // this is proxy39, not proxy38
								ListenerName: "ingress_https",
							},
							TCPProxy: &TCPProxy{
								Clusters: clusters(
									service(s1),
								),
							},
						},
					),
				},
			),
		},
		"insert httpproxy w/tcpproxy w/include": {
			objs: []interface{}{proxy39broot, proxy39bchild, s1},
			want: listeners(
				&Listener{
					Port: 443,
					VirtualHosts: virtualhosts(
						&SecureVirtualHost{
							VirtualHost: VirtualHost{
								Name:         "www.example.com",
								ListenerName: "ingress_https",
							},
							TCPProxy: &TCPProxy{
								Clusters: clusters(
									service(s1),
								),
							},
						},
					),
				},
			),
		},
		// Issue #2218
		"insert httpproxy w/tcpproxy w/include plural": {
			objs: []interface{}{proxy39brootplural, proxy39bchild, s1},
			want: listeners(
				&Listener{
					Port: 443,
					VirtualHosts: virtualhosts(
						&SecureVirtualHost{
							VirtualHost: VirtualHost{
								Name:         "www.example.com",
								ListenerName: "ingress_https",
							},
							TCPProxy: &TCPProxy{
								Clusters: clusters(
									service(s1),
								),
							},
						},
					),
				},
			),
		},
		"insert httpproxy w/ tcpproxy w/ includes valid child": {
			objs: []interface{}{proxy38, proxy40, s1},
			want: listeners(
				&Listener{
					Port: 443,
					VirtualHosts: virtualhosts(
						&SecureVirtualHost{
							VirtualHost: VirtualHost{
								Name:         "passthrough.example.com",
								ListenerName: "ingress_https",
							},
							TCPProxy: &TCPProxy{
								Clusters: clusters(
									service(s1),
								),
							},
						},
					),
				},
			),
		},
		"insert httproxy w/ route w/ no services": {
			objs: []interface{}{proxy41, s1},
			want: listeners(), // expect empty, route is invalid so vhost is invalid
		},
		"insert httpproxy with pathPrefix include": {
			objs: []interface{}{
				proxy100, proxy100a, s1, s4,
			},
			want: listeners(
				&Listener{
					Port: 80,
					VirtualHosts: virtualhosts(
						virtualhost("example.com",
							routeCluster("/",
								&Cluster{
									Upstream: &Service{
										Weighted: WeightedService{
											Weight:           1,
											ServiceName:      s1.Name,
											ServiceNamespace: s1.Namespace,
											ServicePort:      s1.Spec.Ports[0],
										},
									},
								},
							),
							routeCluster("/blog",
								&Cluster{
									Upstream: &Service{
										Weighted: WeightedService{
											Weight:           1,
											ServiceName:      s4.Name,
											ServiceNamespace: s4.Namespace,
											ServicePort:      s4.Spec.Ports[0],
										},
									},
								},
							),
						),
					),
				},
			),
		},
		"insert httpproxy with pathPrefix include, child adds to pathPrefix": {
			objs: []interface{}{
				proxy100, proxy100b, s1, s4,
			},
			want: listeners(
				&Listener{
					Port: 80,
					VirtualHosts: virtualhosts(
						virtualhost("example.com",
							routeCluster("/",
								&Cluster{
									Upstream: &Service{
										Weighted: WeightedService{
											Weight:           1,
											ServiceName:      s1.Name,
											ServiceNamespace: s1.Namespace,
											ServicePort:      s1.Spec.Ports[0],
										},
									},
								},
							),
							&Route{
								PathMatchCondition: prefixString("/blog/infotech"),
								Clusters: []*Cluster{{
									Upstream: &Service{
										Weighted: WeightedService{
											Weight:           1,
											ServiceName:      s4.Name,
											ServiceNamespace: s4.Namespace,
											ServicePort:      s4.Spec.Ports[0],
										},
									},
								},
								},
							},
						),
					),
				},
			),
		},
		"insert httpproxy with pathPrefix include, child adds to pathPrefix, delegates again": {
			objs: []interface{}{
				proxy100, proxy100c, proxy100d, s1, s4, s11,
			},
			want: listeners(
				&Listener{
					Port: 80,
					VirtualHosts: virtualhosts(
						virtualhost("example.com",
							routeCluster("/",
								&Cluster{
									Upstream: &Service{
										Weighted: WeightedService{
											Weight:           1,
											ServiceName:      s1.Name,
											ServiceNamespace: s1.Namespace,
											ServicePort:      s1.Spec.Ports[0],
										},
									},
								},
							),
							&Route{
								PathMatchCondition: prefixString("/blog/infotech"),
								Clusters: []*Cluster{{
									Upstream: &Service{
										Weighted: WeightedService{
											Weight:           1,
											ServiceName:      s4.Name,
											ServiceNamespace: s4.Namespace,
											ServicePort:      s4.Spec.Ports[0],
										},
									},
								}},
							},
							routeCluster("/blog",
								&Cluster{
									Upstream: &Service{
										Weighted: WeightedService{
											Weight:           1,
											ServiceName:      s4.Name,
											ServiceNamespace: s4.Namespace,
											ServicePort:      s4.Spec.Ports[0],
										},
									},
								},
							),
							&Route{
								PathMatchCondition: prefixString("/blog/it/foo"),
								Clusters: []*Cluster{{
									Upstream: &Service{
										Weighted: WeightedService{
											Weight:           1,
											ServiceName:      s11.Name,
											ServiceNamespace: s11.Namespace,
											ServicePort:      s11.Spec.Ports[0],
										},
									},
								}},
							},
						),
					),
				},
			),
		},
		"insert httpproxy with no namespace for include": {
			objs: []interface{}{
				proxy101, proxy101a, s1, s2,
			},
			want: listeners(
				&Listener{
					Port: 80,
					VirtualHosts: virtualhosts(
						virtualhost("example.com",
							routeCluster("/",
								&Cluster{
									Upstream: &Service{
										Weighted: WeightedService{
											Weight:           1,
											ServiceName:      s1.Name,
											ServiceNamespace: s1.Namespace,
											ServicePort:      s1.Spec.Ports[0],
										},
									},
								},
							),
							routeCluster("/kuarder",
								&Cluster{
									Upstream: &Service{
										Weighted: WeightedService{
											Weight:           1,
											ServiceName:      s2.Name,
											ServiceNamespace: s2.Namespace,
											ServicePort:      s2.Spec.Ports[0],
										},
									},
								},
							),
						),
					),
				},
			),
		},
		"insert httpproxy with include, no prefix condition on included proxy": {
			objs: []interface{}{
				proxy104, proxy104a, s1, s2,
			},
			want: listeners(
				&Listener{
					Port: 80,
					VirtualHosts: virtualhosts(
						virtualhost("example.com",
							routeCluster("/",
								&Cluster{
									Upstream: &Service{
										Weighted: WeightedService{
											Weight:           1,
											ServiceName:      s1.Name,
											ServiceNamespace: s1.Namespace,
											ServicePort:      s1.Spec.Ports[0],
										},
									},
								},
							),
							routeCluster("/kuarder",
								&Cluster{
									Upstream: &Service{
										Weighted: WeightedService{
											Weight:           1,
											ServiceName:      s2.Name,
											ServiceNamespace: s2.Namespace,
											ServicePort:      s2.Spec.Ports[0],
										},
									},
								},
							),
						),
					),
				},
			),
		},
		"insert httpproxy with include, / on included proxy": {
			objs: []interface{}{
				proxy105, proxy105a, s1, s2,
			},
			want: listeners(
				&Listener{
					Port: 80,
					VirtualHosts: virtualhosts(
						virtualhost("example.com",
							routeCluster("/",
								&Cluster{
									Upstream: &Service{
										Weighted: WeightedService{
											Weight:           1,
											ServiceName:      s1.Name,
											ServiceNamespace: s1.Namespace,
											ServicePort:      s1.Spec.Ports[0],
										},
									},
								},
							),
							routeCluster("/kuarder/",
								&Cluster{
									Upstream: &Service{
										Weighted: WeightedService{
											Weight:           1,
											ServiceName:      s2.Name,
											ServiceNamespace: s2.Namespace,
											ServicePort:      s2.Spec.Ports[0],
										},
									},
								},
							),
						),
					),
				},
			),
		},
		"insert httpproxy with include, full prefix on included proxy": {
			objs: []interface{}{
				proxy107, proxy107a, s1, s2,
			},
			want: listeners(
				&Listener{
					Port: 80,
					VirtualHosts: virtualhosts(
						virtualhost("example.com",
							routeCluster("/",
								&Cluster{
									Upstream: &Service{
										Weighted: WeightedService{
											Weight:           1,
											ServiceName:      s1.Name,
											ServiceNamespace: s1.Namespace,
											ServicePort:      s1.Spec.Ports[0],
										},
									},
								},
							),
							routeCluster("/kuarder/withavengeance",
								&Cluster{
									Upstream: &Service{
										Weighted: WeightedService{
											Weight:           1,
											ServiceName:      s2.Name,
											ServiceNamespace: s2.Namespace,
											ServicePort:      s2.Spec.Ports[0],
										},
									},
								},
							),
						),
					),
				},
			),
		},
		"insert httpproxy with include ending with /, / on included proxy": {
			objs: []interface{}{
				proxy106, proxy106a, s1, s2,
			},
			want: listeners(
				&Listener{
					Port: 80,
					VirtualHosts: virtualhosts(
						virtualhost("example.com",
							routeCluster("/",
								&Cluster{
									Upstream: &Service{
										Weighted: WeightedService{
											Weight:           1,
											ServiceName:      s1.Name,
											ServiceNamespace: s1.Namespace,
											ServicePort:      s1.Spec.Ports[0],
										},
									},
								},
							),
							routeCluster("/kuarder/",
								&Cluster{
									Upstream: &Service{
										Weighted: WeightedService{
											Weight:           1,
											ServiceName:      s2.Name,
											ServiceNamespace: s2.Namespace,
											ServicePort:      s2.Spec.Ports[0],
										},
									},
								},
							),
						),
					),
				},
			),
		},
		"insert httpproxy with multiple prefix conditions on route": {
			objs: []interface{}{
				proxy102, s1,
			},
			want: listeners(),
		},
		"insert httpproxy with multiple prefix conditions on include": {
			objs: []interface{}{
				proxy103, proxy103a, s1,
			},
			want: listeners(),
		},
		"insert httpproxy duplicate conditions on include": {
			objs: []interface{}{
				proxy108, proxy108a, proxy108b, s1, s12, s13,
			},
			want: listeners(),
		},
		"insert proxy with tcp forward without TLS termination w/ passthrough": {
			objs: []interface{}{
				proxy1a, s1,
			},
			want: listeners(
				&Listener{
					Port: 443,
					VirtualHosts: virtualhosts(
						&SecureVirtualHost{
							VirtualHost: VirtualHost{
								Name:         "kuard.example.com",
								ListenerName: "ingress_https",
							},
							TCPProxy: &TCPProxy{
								Clusters: clusters(
									service(s1),
								),
							},
						},
					),
				},
			),
		},
		// issue 1952
		"insert proxy with tcp forward without TLS termination w/ passthrough and 301 upgrade of port 80": {
			objs: []interface{}{
				proxy1d, s1,
			},
			want: listeners(
				&Listener{
					Port: 80,
					VirtualHosts: virtualhosts(
						virtualhost("kuard.example.com",
							routeUpgrade("/", service(s1)),
						),
					),
				},
				&Listener{
					Port: 443,
					VirtualHosts: virtualhosts(
						&SecureVirtualHost{
							VirtualHost: VirtualHost{
								Name:         "kuard.example.com",
								ListenerName: "ingress_https",
							},
							TCPProxy: &TCPProxy{
								Clusters: clusters(
									service(s1),
								),
							},
						},
					),
				},
			),
		},
		"insert proxy with tcp forward without TLS termination w/ passthrough without 301 upgrade of port 80": {
			objs: []interface{}{
				proxy1e, s10,
			},
			want: listeners(
				&Listener{
					Port: 80,
					VirtualHosts: virtualhosts(
						virtualhost("kuard.example.com",
							routeCluster("/",
								&Cluster{
									Upstream: &Service{
										Weighted: WeightedService{
											Weight:           1,
											ServiceName:      s10.Name,
											ServiceNamespace: s10.Namespace,
											ServicePort:      s10.Spec.Ports[1],
										},
									},
								},
							),
						),
					),
				},
				&Listener{
					Port: 443,
					VirtualHosts: virtualhosts(
						&SecureVirtualHost{
							VirtualHost: VirtualHost{
								Name:         "kuard.example.com",
								ListenerName: "ingress_https",
							},
							TCPProxy: &TCPProxy{
								Clusters: clusters(
									service(s10),
								),
							},
							MinTLSVersion: "", // tls passthrough does not specify a TLS version; that's the domain of the backend
						},
					),
				},
			),
		},
		"insert httpproxy with route-level header manipulation": {
			objs: []interface{}{
				proxy109, s1,
			},
			want: listeners(
				&Listener{
					Port: 80,
					VirtualHosts: virtualhosts(
						virtualhost("example.com",
							routeHeaders("/", map[string]string{
								"In-Foo": "bar",
							}, []string{"In-Baz"}, map[string]string{
								"Out-Foo": "bar",
							}, []string{"Out-Baz"}, service(s1)),
						),
					),
				},
			),
		},

		// issue 1399
		"service shared across ingress and httpproxy tcpproxy": {
			objs: []interface{}{
				sec1,
				s9,
				&networking_v1.Ingress{
					ObjectMeta: metav1.ObjectMeta{
						Name:      "nginx",
						Namespace: "default",
					},
					Spec: networking_v1.IngressSpec{
						TLS: []networking_v1.IngressTLS{{
							Hosts:      []string{"example.com"},
							SecretName: s1.Name,
						}},
						Rules: []networking_v1.IngressRule{{
							Host:             "example.com",
							IngressRuleValue: ingressrulev1value(backendv1(s9.Name, intstr.FromInt(80))),
						}},
					},
				},
				&contour_api_v1.HTTPProxy{
					ObjectMeta: metav1.ObjectMeta{
						Name:      "nginx",
						Namespace: "default",
					},
					Spec: contour_api_v1.HTTPProxySpec{
						VirtualHost: &contour_api_v1.VirtualHost{
							Fqdn: "example.com",
							TLS: &contour_api_v1.TLS{
								SecretName: sec1.Name,
							},
						},
						TCPProxy: &contour_api_v1.TCPProxy{
							Services: []contour_api_v1.Service{{
								Name: s9.Name,
								Port: 80,
							}},
						},
					},
				},
			},
			want: listeners(
				&Listener{
					Port: 80,
					VirtualHosts: virtualhosts(
						virtualhost("example.com", prefixroute("/", service(s9))),
					),
				},
				&Listener{
					Port: 443,
					VirtualHosts: virtualhosts(
						&SecureVirtualHost{
							VirtualHost: VirtualHost{
								Name:         "example.com",
								ListenerName: "ingress_https",
							},
							MinTLSVersion: "1.2",
							Secret:        secret(sec1),
							TCPProxy: &TCPProxy{
								Clusters: clusters(service(s9)),
							},
						},
					),
				},
			),
		},
		// issue 1954
		"httpproxy tcpproxy + permitinsecure": {
			objs: []interface{}{
				sec1,
				s9,
				&contour_api_v1.HTTPProxy{
					ObjectMeta: metav1.ObjectMeta{
						Name:      "nginx",
						Namespace: "default",
					},
					Spec: contour_api_v1.HTTPProxySpec{
						VirtualHost: &contour_api_v1.VirtualHost{
							Fqdn: "example.com",
							TLS: &contour_api_v1.TLS{
								SecretName: sec1.Name,
							},
						},
						Routes: []contour_api_v1.Route{{
							PermitInsecure: true,
							Services: []contour_api_v1.Service{{
								Name: s9.Name,
								Port: 80,
							}},
						}},
						TCPProxy: &contour_api_v1.TCPProxy{
							Services: []contour_api_v1.Service{{
								Name: s9.Name,
								Port: 80,
							}},
						},
					},
				},
			},
			want: listeners(
				&Listener{
					Port: 80,
					VirtualHosts: virtualhosts(
						// not upgraded because the route is permitInsecure: true
						virtualhost("example.com", prefixroute("/", service(s9))),
					),
				},
				&Listener{
					Port: 443,
					VirtualHosts: virtualhosts(
						&SecureVirtualHost{
							VirtualHost: VirtualHost{
								Name:         "example.com",
								ListenerName: "ingress_https",
							},
							MinTLSVersion: "1.2",
							Secret:        secret(sec1),
							TCPProxy: &TCPProxy{
								Clusters: clusters(service(s9)),
							},
						},
					),
				},
			),
		},
		// issue 1954
		"httpproxy tcpproxy + tlspassthrough + permitinsecure": {
			objs: []interface{}{
				s9,
				&contour_api_v1.HTTPProxy{
					ObjectMeta: metav1.ObjectMeta{
						Name:      "nginx",
						Namespace: "default",
					},
					Spec: contour_api_v1.HTTPProxySpec{
						VirtualHost: &contour_api_v1.VirtualHost{
							Fqdn: "example.com",
							TLS: &contour_api_v1.TLS{
								Passthrough: true,
							},
						},
						Routes: []contour_api_v1.Route{{
							PermitInsecure: true,
							Services: []contour_api_v1.Service{{
								Name: s9.Name,
								Port: 80,
							}},
						}},
						TCPProxy: &contour_api_v1.TCPProxy{
							Services: []contour_api_v1.Service{{
								Name: s9.Name,
								Port: 80,
							}},
						},
					},
				},
			},
			want: listeners(
				&Listener{
					Port: 80,
					VirtualHosts: virtualhosts(
						// not upgraded because the route is permitInsecure: true
						virtualhost("example.com", prefixroute("/", service(s9))),
					),
				},
				&Listener{
					Port: 443,
					VirtualHosts: virtualhosts(
						&SecureVirtualHost{
							VirtualHost: VirtualHost{
								Name:         "example.com",
								ListenerName: "ingress_https",
							},
							MinTLSVersion: "",
							TCPProxy: &TCPProxy{
								Clusters: clusters(service(s9)),
							},
						},
					),
				},
			),
		},
		"ingressv1: Ingress then HTTPProxy with identical details, except referencing s2a": {
			objs: []interface{}{
				i17V1,
				proxy1f,
				s1,
				s2a,
			},
			want: listeners(
				&Listener{
					Port: 80,
					VirtualHosts: virtualhosts(
						virtualhost("example.com", prefixroute("/", service(s2a))),
					),
				},
			),
		},
		"insert proxy with externalName service": {
			objs: []interface{}{
				proxyExternalNameService,
				s14,
			},
			want: listeners(
				&Listener{
					Port: 80,
					VirtualHosts: virtualhosts(
						virtualhost("example.com", &Route{
							PathMatchCondition: prefixString("/"),
							Clusters: []*Cluster{{
								Upstream: &Service{
									ExternalName: "externalservice.io",
									Weighted: WeightedService{
										Weight:           1,
										ServiceName:      s14.Name,
										ServiceNamespace: s14.Namespace,
										ServicePort:      s14.Spec.Ports[0],
									},
								},
								SNI: "externalservice.io",
							}},
						}),
					),
				},
			),
		},
		"insert tcp proxy with externalName service": {
			objs: []interface{}{
				tcpProxyExternalNameService,
				s14,
				sec1,
			},
			want: listeners(
				&Listener{
					Port: 443,
					VirtualHosts: virtualhosts(
						&SecureVirtualHost{
							VirtualHost: VirtualHost{
								Name:         "example.com",
								ListenerName: "ingress_https",
							},
							TCPProxy: &TCPProxy{
								Clusters: []*Cluster{{
									Upstream: &Service{
										ExternalName: "externalservice.io",
										Weighted: WeightedService{
											Weight:           1,
											ServiceName:      s14.Name,
											ServiceNamespace: s14.Namespace,
											ServicePort:      s14.Spec.Ports[0],
										},
									},
									Protocol: "tls",
									SNI:      "externalservice.io",
								}},
							},
							MinTLSVersion: "1.2",
							Secret:        secret(sec1),
						},
					),
				},
			),
		},
		"insert proxy with replace header policy - route - host header": {
			objs: []interface{}{
				proxyReplaceHostHeaderRoute,
				s9,
			},
			want: listeners(
				&Listener{
					Port: 80,
					VirtualHosts: virtualhosts(
						virtualhost("example.com", &Route{
							PathMatchCondition: prefixString("/"),
							Clusters: []*Cluster{{
								Upstream: service(s9),
								SNI:      "bar.com",
							}},
							RequestHeadersPolicy: &HeadersPolicy{
								HostRewrite: "bar.com",
							},
						}),
					),
				},
			),
		},
		"insert proxy with replace header policy - route - host header - externalName": {
			objs: []interface{}{
				proxyReplaceHostHeaderRoute,
				s14,
			},
			want: listeners(
				&Listener{
					Port: 80,
					VirtualHosts: virtualhosts(
						virtualhost("example.com", &Route{
							PathMatchCondition: prefixString("/"),
							Clusters: []*Cluster{{
								Upstream: &Service{
									ExternalName: "externalservice.io",
									Weighted: WeightedService{
										Weight:           1,
										ServiceName:      s14.Name,
										ServiceNamespace: s14.Namespace,
										ServicePort:      s14.Spec.Ports[0],
									},
								},
								SNI: "bar.com",
							}},
							RequestHeadersPolicy: &HeadersPolicy{
								HostRewrite: "bar.com",
							},
						}),
					),
				},
			),
		},
		"insert proxy with replace header policy - service - host header": {
			objs: []interface{}{
				proxyReplaceHostHeaderService,
				s9,
			},
			want: listeners(),
		},
		"insert proxy with replace header policy - service - host header - externalName": {
			objs: []interface{}{
				proxyReplaceHostHeaderService,
				s14,
			},
			want: listeners(),
		},
		"insert proxy with response header policy - route - host header": {
			objs: []interface{}{
				proxy111,
				s9,
			},
			want: listeners(),
		},
		"insert proxy with response header policy - service - host header": {
			objs: []interface{}{
				proxy112,
				s9,
			},
			want: listeners(),
		},
		"insert proxy with replace header policy - host header multiple": {
			objs: []interface{}{
				proxyReplaceHostHeaderMultiple,
				s9,
			},
			want: listeners(
				&Listener{
					Port: 80,
					VirtualHosts: virtualhosts(
						virtualhost("example.com", &Route{
							PathMatchCondition: prefixString("/"),
							Clusters: []*Cluster{{
								Upstream: service(s9),
								SNI:      "bar.com",
							}},
							RequestHeadersPolicy: &HeadersPolicy{
								HostRewrite: "bar.com",
								Set: map[string]string{
									"X-Header": "bar.com",
									"Y-Header": "zed.com",
								},
							},
						}),
					),
				},
			),
		},
		"insert proxy with request headers policy - not host header": {
			objs: []interface{}{
				proxyReplaceNonHostHeader,
				s9,
			},
			want: listeners(
				&Listener{
					Port: 80,
					VirtualHosts: virtualhosts(
						virtualhost("example.com", &Route{
							PathMatchCondition: prefixString("/"),
							Clusters:           clustermap(s9),
							RequestHeadersPolicy: &HeadersPolicy{
								Set: map[string]string{
									"X-Header": "bar.com",
								},
							},
						}),
					),
				},
			),
		},
		"insert proxy with request headers policy - empty value": {
			objs: []interface{}{
				proxyReplaceHeaderEmptyValue,
				s9,
			},
			want: listeners(
				&Listener{
					Port: 80,
					VirtualHosts: virtualhosts(
						virtualhost("example.com", &Route{
							PathMatchCondition: prefixString("/"),
							Clusters:           clustermap(s9),
							RequestHeadersPolicy: &HeadersPolicy{
								Set: map[string]string{
									"X-Header": "",
								},
							},
						}),
					),
				},
			),
		},
		"insert proxy with cookie load balancing strategy": {
			objs: []interface{}{
				proxyCookieLoadBalancer,
				s9,
			},
			want: listeners(
				&Listener{
					Port: 80,
					VirtualHosts: virtualhosts(
						virtualhost("example.com", &Route{
							PathMatchCondition: prefixString("/"),
							Clusters: []*Cluster{
								{Upstream: service(s9), LoadBalancerPolicy: "Cookie"},
							},
							RequestHashPolicies: []RequestHashPolicy{
								{
									CookieHashOptions: &CookieHashOptions{
										CookieName: "X-Contour-Session-Affinity",
										TTL:        time.Duration(0),
										Path:       "/",
									},
								},
							},
						}),
					),
				},
			),
		},
		"insert proxy with load balancer request header hash policies": {
			objs: []interface{}{
				proxyLoadBalancerHashPolicyHeader,
				s9,
			},
			want: listeners(
				&Listener{
					Port: 80,
					VirtualHosts: virtualhosts(
						virtualhost("example.com", &Route{
							PathMatchCondition: prefixString("/"),
							Clusters: []*Cluster{
								{Upstream: service(s9), LoadBalancerPolicy: "RequestHash"},
							},
							RequestHashPolicies: []RequestHashPolicy{
								{
									Terminal: true,
									HeaderHashOptions: &HeaderHashOptions{
										HeaderName: "X-Some-Header",
									},
								},
								{
									HeaderHashOptions: &HeaderHashOptions{
										HeaderName: "X-Some-Other-Header",
									},
								},
							},
						}),
					),
				},
			),
		},
		"insert proxy with all invalid request header hash policies": {
			objs: []interface{}{
				proxyLoadBalancerHashPolicyHeaderAllInvalid,
				s9,
			},
			want: listeners(
				&Listener{
					Port: 80,
					VirtualHosts: virtualhosts(
						virtualhost("example.com", &Route{
							PathMatchCondition: prefixString("/"),
							Clusters: []*Cluster{
								{Upstream: service(s9), LoadBalancerPolicy: "RoundRobin"},
							},
						}),
					),
				},
			),
		},
		"httpproxy with fallback certificate enabled": {
			fallbackCertificateName:      "fallbacksecret",
			fallbackCertificateNamespace: "default",
			objs: []interface{}{
				sec1,
				s9,
				fallbackCertificateSecret,
				&contour_api_v1.HTTPProxy{
					ObjectMeta: metav1.ObjectMeta{
						Name:      "nginx",
						Namespace: "default",
					},
					Spec: contour_api_v1.HTTPProxySpec{
						VirtualHost: &contour_api_v1.VirtualHost{
							Fqdn: "example.com",
							TLS: &contour_api_v1.TLS{
								SecretName:                sec1.Name,
								EnableFallbackCertificate: true,
							},
						},
						Routes: []contour_api_v1.Route{{
							Services: []contour_api_v1.Service{{
								Name: "nginx",
								Port: 80,
							}},
						}},
					},
				},
			},
			want: listeners(
				&Listener{
					Port: 80,
					VirtualHosts: virtualhosts(
						virtualhost("example.com", routeUpgrade("/", service(s9))),
					),
				},
				&Listener{
					Port: 443,
					VirtualHosts: virtualhosts(
						&SecureVirtualHost{
							VirtualHost: VirtualHost{
								Name:         "example.com",
								ListenerName: "ingress_https",
								routes:       routes(routeUpgrade("/", service(s9))),
							},
							MinTLSVersion:       "1.2",
							Secret:              secret(sec1),
							FallbackCertificate: secret(fallbackCertificateSecret),
						},
					),
				},
			),
		},
		"httpproxy with fallback certificate enabled - cert delegation not configured": {
			fallbackCertificateName:      "fallbacksecret",
			fallbackCertificateNamespace: "root",
			objs: []interface{}{
				sec4,
				s9,
				fallbackCertificateSecret,
				&contour_api_v1.HTTPProxy{
					ObjectMeta: metav1.ObjectMeta{
						Name:      "nginx",
						Namespace: "default",
					},
					Spec: contour_api_v1.HTTPProxySpec{
						VirtualHost: &contour_api_v1.VirtualHost{
							Fqdn: "example.com",
							TLS: &contour_api_v1.TLS{
								SecretName:                sec1.Name,
								EnableFallbackCertificate: true,
							},
						},
						Routes: []contour_api_v1.Route{{
							Services: []contour_api_v1.Service{{
								Name: "nginx",
								Port: 80,
							}},
						}},
					},
				},
			},
			want: listeners(),
		},
		"httpproxy with fallback certificate enabled - cert delegation configured all namespaces": {
			fallbackCertificateName:      "fallbacksecret",
			fallbackCertificateNamespace: "root",
			objs: []interface{}{
				sec1,
				s9,
				fallbackCertificateSecretRootNamespace,
				&contour_api_v1.TLSCertificateDelegation{
					ObjectMeta: metav1.ObjectMeta{
						Name:      "fallbackcertdelegation",
						Namespace: "root",
					},
					Spec: contour_api_v1.TLSCertificateDelegationSpec{
						Delegations: []contour_api_v1.CertificateDelegation{{
							SecretName:       "fallbacksecret",
							TargetNamespaces: []string{"*"},
						}},
					},
				},
				&contour_api_v1.HTTPProxy{
					ObjectMeta: metav1.ObjectMeta{
						Name:      "nginx",
						Namespace: "default",
					},
					Spec: contour_api_v1.HTTPProxySpec{
						VirtualHost: &contour_api_v1.VirtualHost{
							Fqdn: "example.com",
							TLS: &contour_api_v1.TLS{
								SecretName:                sec1.Name,
								EnableFallbackCertificate: true,
							},
						},
						Routes: []contour_api_v1.Route{{
							Services: []contour_api_v1.Service{{
								Name: "nginx",
								Port: 80,
							}},
						}},
					},
				},
			},
			want: listeners(
				&Listener{
					Port: 80,
					VirtualHosts: virtualhosts(
						virtualhost("example.com", routeUpgrade("/", service(s9))),
					),
				},
				&Listener{
					Port: 443,
					VirtualHosts: virtualhosts(
						&SecureVirtualHost{
							VirtualHost: VirtualHost{
								Name:         "example.com",
								ListenerName: "ingress_https",
								routes:       routes(routeUpgrade("/", service(s9))),
							},
							MinTLSVersion:       "1.2",
							Secret:              secret(sec1),
							FallbackCertificate: secret(fallbackCertificateSecretRootNamespace),
						},
					),
				},
			),
		},
		"httpproxy with fallback certificate enabled - cert delegation configured single namespaces": {
			fallbackCertificateName:      "fallbacksecret",
			fallbackCertificateNamespace: "root",
			objs: []interface{}{
				sec1,
				s9,
				fallbackCertificateSecretRootNamespace,
				&contour_api_v1.TLSCertificateDelegation{
					ObjectMeta: metav1.ObjectMeta{
						Name:      "fallbackcertdelegation",
						Namespace: "root",
					},
					Spec: contour_api_v1.TLSCertificateDelegationSpec{
						Delegations: []contour_api_v1.CertificateDelegation{{
							SecretName:       "fallbacksecret",
							TargetNamespaces: []string{"default"},
						}},
					},
				},
				&contour_api_v1.HTTPProxy{
					ObjectMeta: metav1.ObjectMeta{
						Name:      "nginx",
						Namespace: "default",
					},
					Spec: contour_api_v1.HTTPProxySpec{
						VirtualHost: &contour_api_v1.VirtualHost{
							Fqdn: "example.com",
							TLS: &contour_api_v1.TLS{
								SecretName:                sec1.Name,
								EnableFallbackCertificate: true,
							},
						},
						Routes: []contour_api_v1.Route{{
							Services: []contour_api_v1.Service{{
								Name: "nginx",
								Port: 80,
							}},
						}},
					},
				},
			},
			want: listeners(
				&Listener{
					Port: 80,
					VirtualHosts: virtualhosts(
						virtualhost("example.com", routeUpgrade("/", service(s9))),
					),
				},
				&Listener{
					Port: 443,
					VirtualHosts: virtualhosts(
						&SecureVirtualHost{
							VirtualHost: VirtualHost{
								Name:         "example.com",
								ListenerName: "ingress_https",
								routes:       routes(routeUpgrade("/", service(s9))),
							},
							MinTLSVersion:       "1.2",
							Secret:              secret(sec1),
							FallbackCertificate: secret(fallbackCertificateSecretRootNamespace),
						},
					),
				},
			),
		},
		"httpproxy with fallback certificate enabled - no tls secret": {
			fallbackCertificateName:      "fallbacksecret",
			fallbackCertificateNamespace: "default",
			objs: []interface{}{
				sec1,
				s9,
				fallbackCertificateSecret,
				&contour_api_v1.HTTPProxy{
					ObjectMeta: metav1.ObjectMeta{
						Name:      "nginx",
						Namespace: "default",
					},
					Spec: contour_api_v1.HTTPProxySpec{
						VirtualHost: &contour_api_v1.VirtualHost{
							Fqdn: "example.com",
							TLS: &contour_api_v1.TLS{
								EnableFallbackCertificate: true,
							},
						},
						Routes: []contour_api_v1.Route{{
							Services: []contour_api_v1.Service{{
								Name: "nginx",
								Port: 80,
							}},
						}},
					},
				},
			},
			want: nil,
		},
		"httpproxy with fallback certificate enabled along with ClientValidation": {
			fallbackCertificateName:      "fallbacksecret",
			fallbackCertificateNamespace: "default",
			objs: []interface{}{
				sec1,
				s9,
				fallbackCertificateSecret,
				&contour_api_v1.HTTPProxy{
					ObjectMeta: metav1.ObjectMeta{
						Name:      "nginx",
						Namespace: "default",
					},
					Spec: contour_api_v1.HTTPProxySpec{
						VirtualHost: &contour_api_v1.VirtualHost{
							Fqdn: "example.com",
							TLS: &contour_api_v1.TLS{
								EnableFallbackCertificate: true,
								ClientValidation: &contour_api_v1.DownstreamValidation{
									CACertificate: cert1.Name,
								},
							},
						},
						Routes: []contour_api_v1.Route{{
							Services: []contour_api_v1.Service{{
								Name: "nginx",
								Port: 80,
							}},
						}},
					},
				},
			},
			want: nil,
		},
		"httpproxy with fallback certificate enabled - another not enabled": {
			fallbackCertificateName:      "fallbacksecret",
			fallbackCertificateNamespace: "default",
			objs: []interface{}{
				sec1,
				s9,
				fallbackCertificateSecret,
				&contour_api_v1.HTTPProxy{
					ObjectMeta: metav1.ObjectMeta{
						Name:      "nginx",
						Namespace: "default",
					},
					Spec: contour_api_v1.HTTPProxySpec{
						VirtualHost: &contour_api_v1.VirtualHost{
							Fqdn: "example.com",
							TLS: &contour_api_v1.TLS{
								SecretName:                sec1.Name,
								EnableFallbackCertificate: true,
							},
						},
						Routes: []contour_api_v1.Route{{
							Services: []contour_api_v1.Service{{
								Name: "nginx",
								Port: 80,
							}},
						}},
					},
				},
				&contour_api_v1.HTTPProxy{
					ObjectMeta: metav1.ObjectMeta{
						Name:      "nginx-disabled",
						Namespace: "default",
					},
					Spec: contour_api_v1.HTTPProxySpec{
						VirtualHost: &contour_api_v1.VirtualHost{
							Fqdn: "projectcontour.io",
							TLS: &contour_api_v1.TLS{
								SecretName:                sec1.Name,
								EnableFallbackCertificate: false,
							},
						},
						Routes: []contour_api_v1.Route{{
							Services: []contour_api_v1.Service{{
								Name: "nginx",
								Port: 80,
							}},
						}},
					},
				},
			},
			want: listeners(
				&Listener{
					Port: 80,
					VirtualHosts: virtualhosts(
						virtualhost("example.com", routeUpgrade("/", service(s9))),
						virtualhost("projectcontour.io", routeUpgrade("/", service(s9))),
					),
				},
				&Listener{
					Port: 443,
					VirtualHosts: virtualhosts(
						&SecureVirtualHost{
							VirtualHost: VirtualHost{
								Name:         "example.com",
								ListenerName: "ingress_https",
								routes:       routes(routeUpgrade("/", service(s9))),
							},
							MinTLSVersion:       "1.2",
							Secret:              secret(sec1),
							FallbackCertificate: secret(fallbackCertificateSecret),
						},
						&SecureVirtualHost{
							VirtualHost: VirtualHost{
								Name:         "projectcontour.io",
								ListenerName: "ingress_https",
								routes:       routes(routeUpgrade("/", service(s9))),
							},
							MinTLSVersion:       "1.2",
							Secret:              secret(sec1),
							FallbackCertificate: nil,
						},
					),
				},
			),
		},
		"httpproxy with fallback certificate enabled - bad fallback cert": {
			fallbackCertificateName:      "fallbacksecret",
			fallbackCertificateNamespace: "badnamespaces",
			objs: []interface{}{
				sec1,
				s9,
				fallbackCertificateSecret,
				&contour_api_v1.HTTPProxy{
					ObjectMeta: metav1.ObjectMeta{
						Name:      "nginx",
						Namespace: "default",
					},
					Spec: contour_api_v1.HTTPProxySpec{
						VirtualHost: &contour_api_v1.VirtualHost{
							Fqdn: "example.com",
							TLS: &contour_api_v1.TLS{
								SecretName: sec1.Name,
							},
						},
						Routes: []contour_api_v1.Route{{
							Services: []contour_api_v1.Service{{
								Name: "nginx",
								Port: 80,
							}},
						}},
					},
				},
			},
			want: listeners(
				&Listener{
					Port: 80,
					VirtualHosts: virtualhosts(
						virtualhost("example.com", routeUpgrade("/", service(s9))),
					),
				},
				&Listener{
					Port: 443,
					VirtualHosts: virtualhosts(
						&SecureVirtualHost{
							VirtualHost: VirtualHost{
								Name:         "example.com",
								ListenerName: "ingress_https",
								routes:       routes(routeUpgrade("/", service(s9))),
							},
							MinTLSVersion:       "1.2",
							Secret:              secret(sec1),
							FallbackCertificate: nil,
						},
					),
				},
			),
		},
		"httpproxy with fallback certificate disabled - fallback cert specified": {
			fallbackCertificateName:      "fallbacksecret",
			fallbackCertificateNamespace: "default",
			objs: []interface{}{
				sec1,
				s9,
				fallbackCertificateSecret,
				&contour_api_v1.HTTPProxy{
					ObjectMeta: metav1.ObjectMeta{
						Name:      "nginx",
						Namespace: "default",
					},
					Spec: contour_api_v1.HTTPProxySpec{
						VirtualHost: &contour_api_v1.VirtualHost{
							Fqdn: "example.com",
							TLS: &contour_api_v1.TLS{
								SecretName:                sec1.Name,
								EnableFallbackCertificate: false,
							},
						},
						Routes: []contour_api_v1.Route{{
							Services: []contour_api_v1.Service{{
								Name: "nginx",
								Port: 80,
							}},
						}},
					},
				},
			},
			want: listeners(
				&Listener{
					Port: 80,
					VirtualHosts: virtualhosts(
						virtualhost("example.com", routeUpgrade("/", service(s9))),
					),
				},
				&Listener{
					Port: 443,
					VirtualHosts: virtualhosts(
						&SecureVirtualHost{
							VirtualHost: VirtualHost{
								Name:         "example.com",
								ListenerName: "ingress_https",
								routes:       routes(routeUpgrade("/", service(s9))),
							},
							MinTLSVersion:       "1.2",
							Secret:              secret(sec1),
							FallbackCertificate: nil,
						},
					),
				},
			),
		},
	}

	for name, tc := range tests {
		t.Run(name, func(t *testing.T) {
			builder := Builder{
				Source: KubernetesCache{
					FieldLogger: fixture.NewTestLogger(t),
				},
				Processors: []Processor{
					&IngressProcessor{
						FieldLogger: fixture.NewTestLogger(t),
					},
					&HTTPProxyProcessor{
						DisablePermitInsecure: tc.disablePermitInsecure,
						FallbackCertificate: &types.NamespacedName{
							Name:      tc.fallbackCertificateName,
							Namespace: tc.fallbackCertificateNamespace,
						},
					},
					&ListenerProcessor{},
				},
			}

			for _, o := range tc.objs {
				builder.Source.Insert(o)
			}
			dag := builder.Build()

			got := make(map[int]*Listener)
			dag.Visit(listenerMap(got).Visit)

			want := make(map[int]*Listener)
			for _, v := range tc.want {
				if l, ok := v.(*Listener); ok {
					want[l.Port] = l
				}
			}
			assert.Equal(t, want, got)
		})
	}
}

type listenerMap map[int]*Listener

func (lm listenerMap) Visit(v Vertex) {
	if l, ok := v.(*Listener); ok {
		lm[l.Port] = l
	}
}

func backendv1(name string, port intstr.IntOrString) *networking_v1.IngressBackend {

	var v1port networking_v1.ServiceBackendPort

	switch port.Type {
	case intstr.Int:
		v1port = networking_v1.ServiceBackendPort{
			Number: port.IntVal,
		}
	case intstr.String:
		v1port = networking_v1.ServiceBackendPort{
			Name: port.StrVal,
		}
	}

	return &networking_v1.IngressBackend{
		Service: &networking_v1.IngressServiceBackend{
			Name: name,
			Port: v1port,
		},
	}
}

func ingressrulev1value(backend *networking_v1.IngressBackend) networking_v1.IngressRuleValue {
	return networking_v1.IngressRuleValue{
		HTTP: &networking_v1.HTTPIngressRuleValue{
			Paths: []networking_v1.HTTPIngressPath{{
				Backend: *backend,
			}},
		},
	}
}

func TestDAGRootNamespaces(t *testing.T) {
	proxy1 := &contour_api_v1.HTTPProxy{
		ObjectMeta: metav1.ObjectMeta{
			Name:      "example-com",
			Namespace: "allowed1",
		},
		Spec: contour_api_v1.HTTPProxySpec{
			VirtualHost: &contour_api_v1.VirtualHost{
				Fqdn: "example.com",
			},
			Routes: []contour_api_v1.Route{{
				Services: []contour_api_v1.Service{{
					Name: "kuard",
					Port: 8080,
				}},
			}},
		},
	}

	// proxy2 is like proxy1, but in a different namespace
	proxy2 := &contour_api_v1.HTTPProxy{
		ObjectMeta: metav1.ObjectMeta{
			Name:      "example-com",
			Namespace: "allowed2",
		},
		Spec: contour_api_v1.HTTPProxySpec{
			VirtualHost: &contour_api_v1.VirtualHost{
				Fqdn: "example2.com",
			},
			Routes: []contour_api_v1.Route{{
				Services: []contour_api_v1.Service{{
					Name: "kuard",
					Port: 8080,
				}},
			}},
		},
	}

	s2 := &v1.Service{
		ObjectMeta: metav1.ObjectMeta{
			Name:      "kuard",
			Namespace: "allowed1",
		},
		Spec: v1.ServiceSpec{
			Ports: []v1.ServicePort{{
				Name:     "http",
				Protocol: "TCP",
				Port:     8080,
			}},
		},
	}

	s3 := &v1.Service{
		ObjectMeta: metav1.ObjectMeta{
			Name:      "kuard",
			Namespace: "allowed2",
		},
		Spec: v1.ServiceSpec{
			Ports: []v1.ServicePort{{
				Name:     "http",
				Protocol: "TCP",
				Port:     8080,
			}},
		},
	}

	tests := map[string]struct {
		rootNamespaces []string
		objs           []interface{}
		want           int
	}{
		"nil root httpproxy namespaces": {
			objs: []interface{}{proxy1, s2},
			want: 1,
		},
		"empty root httpproxy namespaces": {
			objs: []interface{}{proxy1, s2},
			want: 1,
		},
		"single root namespace with root httpproxy": {
			rootNamespaces: []string{"allowed1"},
			objs:           []interface{}{proxy1, s2},
			want:           1,
		},
		"multiple root namespaces, one with a root httpproxy": {
			rootNamespaces: []string{"foo", "allowed1", "bar"},
			objs:           []interface{}{proxy1, s2},
			want:           1,
		},
		"multiple root namespaces, each with a root httpproxy": {
			rootNamespaces: []string{"foo", "allowed1", "allowed2"},
			objs:           []interface{}{proxy1, proxy2, s2, s3},
			want:           2,
		},
		"root httpproxy defined outside single root namespaces": {
			rootNamespaces: []string{"foo"},
			objs:           []interface{}{proxy1},
			want:           0,
		},
		"root httpproxy defined outside multiple root namespaces": {
			rootNamespaces: []string{"foo", "bar"},
			objs:           []interface{}{proxy1},
			want:           0,
		},
		"two root httpproxy, one inside root namespace, one outside": {
			rootNamespaces: []string{"foo", "allowed2"},
			objs:           []interface{}{proxy1, proxy2, s3},
			want:           1,
		},
	}

	for name, tc := range tests {
		t.Run(name, func(t *testing.T) {
			builder := Builder{
				Source: KubernetesCache{
					RootNamespaces: tc.rootNamespaces,
					FieldLogger:    fixture.NewTestLogger(t),
				},
				Processors: []Processor{
					&IngressProcessor{
						FieldLogger: fixture.NewTestLogger(t),
					},
					&HTTPProxyProcessor{},
					&ListenerProcessor{},
				},
			}

			for _, o := range tc.objs {
				builder.Source.Insert(o)
			}
			dag := builder.Build()

			var count int
			dag.Visit(func(v Vertex) {
				v.Visit(func(v Vertex) {
					if _, ok := v.(*VirtualHost); ok {
						count++
					}
				})
			})

			if tc.want != count {
				t.Errorf("wanted %d vertices, but got %d", tc.want, count)
			}
		})
	}
}

func TestHttpPaths(t *testing.T) {
	tests := map[string]struct {
		rule networking_v1.IngressRule
		want []networking_v1.HTTPIngressPath
	}{
		"zero value": {
			rule: networking_v1.IngressRule{},
			want: nil,
		},
		"empty paths": {
			rule: networking_v1.IngressRule{
				IngressRuleValue: networking_v1.IngressRuleValue{
					HTTP: &networking_v1.HTTPIngressRuleValue{},
				},
			},
			want: nil,
		},
		"several paths": {
			rule: networking_v1.IngressRule{
				IngressRuleValue: networking_v1.IngressRuleValue{
					HTTP: &networking_v1.HTTPIngressRuleValue{
						Paths: []networking_v1.HTTPIngressPath{{
							Backend: *backendv1("kuard", intstr.FromString("http")),
						}, {
							Path:    "/kuarder",
							Backend: *backendv1("kuarder", intstr.FromInt(8080)),
						}},
					},
				},
			},
			want: []networking_v1.HTTPIngressPath{{
				Backend: *backendv1("kuard", intstr.FromString("http")),
			}, {
				Path:    "/kuarder",
				Backend: *backendv1("kuarder", intstr.FromInt(8080)),
			}},
		},
	}

	for name, tc := range tests {
		t.Run(name, func(t *testing.T) {
			got := httppaths(tc.rule)
			assert.Equal(t, tc.want, got)
		})
	}
}

func TestDetermineSNI(t *testing.T) {
	tests := map[string]struct {
		routeRequestHeaders   *HeadersPolicy
		clusterRequestHeaders *HeadersPolicy
		service               *Service
		want                  string
	}{
		"default SNI": {
			routeRequestHeaders:   nil,
			clusterRequestHeaders: nil,
			service:               &Service{},
			want:                  "",
		},
		"route request headers set": {
			routeRequestHeaders: &HeadersPolicy{
				HostRewrite: "containersteve.com",
			},
			clusterRequestHeaders: nil,
			service:               &Service{},
			want:                  "containersteve.com",
		},
		"service request headers set": {
			routeRequestHeaders: nil,
			clusterRequestHeaders: &HeadersPolicy{
				HostRewrite: "containersteve.com",
			},
			service: &Service{},
			want:    "containersteve.com",
		},
		"service request headers set overrides route": {
			routeRequestHeaders: &HeadersPolicy{
				HostRewrite: "incorrect.com",
			},
			clusterRequestHeaders: &HeadersPolicy{
				HostRewrite: "containersteve.com",
			},
			service: &Service{},
			want:    "containersteve.com",
		},
		"route request headers override externalName": {
			routeRequestHeaders: &HeadersPolicy{
				HostRewrite: "containersteve.com",
			},
			clusterRequestHeaders: nil,
			service: &Service{
				ExternalName: "externalname.com",
			},
			want: "containersteve.com",
		},
		"service request headers override externalName": {
			routeRequestHeaders: nil,
			clusterRequestHeaders: &HeadersPolicy{
				HostRewrite: "containersteve.com",
			},
			service: &Service{
				ExternalName: "externalname.com",
			},
			want: "containersteve.com",
		},
		"only externalName set": {
			routeRequestHeaders:   nil,
			clusterRequestHeaders: nil,
			service: &Service{
				ExternalName: "externalname.com",
			},
			want: "externalname.com",
		},
	}

	for name, tc := range tests {
		t.Run(name, func(t *testing.T) {
			got := determineSNI(tc.routeRequestHeaders, tc.clusterRequestHeaders, tc.service)
			assert.Equal(t, tc.want, got)
		})
	}
}

func TestEnforceRoute(t *testing.T) {
	tests := map[string]struct {
		tlsEnabled     bool
		permitInsecure bool
		want           bool
	}{
		"tls not enabled": {
			tlsEnabled:     false,
			permitInsecure: false,
			want:           false,
		},
		"tls enabled": {
			tlsEnabled:     true,
			permitInsecure: false,
			want:           true,
		},
		"tls enabled but insecure requested": {
			tlsEnabled:     true,
			permitInsecure: true,
			want:           false,
		},
		"tls not enabled but insecure requested": {
			tlsEnabled:     false,
			permitInsecure: true,
			want:           false,
		},
	}

	for name, tc := range tests {
		t.Run(name, func(t *testing.T) {
			got := routeEnforceTLS(tc.tlsEnabled, tc.permitInsecure)
			assert.Equal(t, tc.want, got)
		})
	}
}

func TestValidateHeaderAlteration(t *testing.T) {
	tests := []struct {
		name    string
		in      *contour_api_v1.HeadersPolicy
		dyn     map[string]string
		dhp     *HeadersPolicy
		want    *HeadersPolicy
		wantErr error
	}{{
		name: "empty is fine",
	}, {
		name: "set two, remove one",
		in: &contour_api_v1.HeadersPolicy{
			Set: []contour_api_v1.HeaderValue{{
				Name:  "K-Foo",
				Value: "bar",
			}, {
				Name:  "k-baz", // This gets canonicalized
				Value: "blah",
			}},
			Remove: []string{"K-Nada"},
		},
		dyn: map[string]string{
			"CONTOUR_NAMESPACE": "myns",
		},
		dhp: nil,
		want: &HeadersPolicy{
			Set: map[string]string{
				"K-Foo": "bar",
				"K-Baz": "blah",
			},
			Remove: []string{"K-Nada"},
		},
	}, {
		name: "duplicate set",
		in: &contour_api_v1.HeadersPolicy{
			Set: []contour_api_v1.HeaderValue{{
				Name:  "K-Foo",
				Value: "bar",
			}, {
				Name:  "k-foo", // This gets canonicalized
				Value: "blah",
			}},
		},
		dyn: map[string]string{
			"CONTOUR_NAMESPACE": "myns",
		},
		dhp:     nil,
		wantErr: errors.New(`duplicate header addition: "K-Foo"`),
	}, {
		name: "duplicate remove",
		in: &contour_api_v1.HeadersPolicy{
			Remove: []string{"K-Foo", "k-foo"},
		},
		dyn: map[string]string{
			"CONTOUR_NAMESPACE": "myns",
		},
		dhp:     nil,
		wantErr: errors.New(`duplicate header removal: "K-Foo"`),
	}, {
		name: "invalid set header",
		in: &contour_api_v1.HeadersPolicy{
			Set: []contour_api_v1.HeaderValue{{
				Name:  "  K-Foo",
				Value: "bar",
			}},
		},
		dyn: map[string]string{
			"CONTOUR_NAMESPACE": "myns",
		},
		dhp:     nil,
		wantErr: errors.New(`invalid set header "  K-Foo": [a valid HTTP header must consist of alphanumeric characters or '-' (e.g. 'X-Header-Name', regex used for validation is '[-A-Za-z0-9]+')]`),
	}, {
		name: "invalid set default header",
		in: &contour_api_v1.HeadersPolicy{
			Set: []contour_api_v1.HeaderValue{},
		},
		dyn: map[string]string{
			"CONTOUR_NAMESPACE": "myns",
		},
		dhp: &HeadersPolicy{
			Set: map[string]string{
				"  K-Foo": "bar",
			},
		},
		wantErr: errors.New(`invalid set header "  K-Foo": [a valid HTTP header must consist of alphanumeric characters or '-' (e.g. 'X-Header-Name', regex used for validation is '[-A-Za-z0-9]+')]`),
	}, {
		name: "invalid remove header",
		in: &contour_api_v1.HeadersPolicy{
			Remove: []string{"  K-Foo"},
		},
		dyn: map[string]string{
			"CONTOUR_NAMESPACE": "myns",
		},
		dhp:     nil,
		wantErr: errors.New(`invalid remove header "  K-Foo": [a valid HTTP header must consist of alphanumeric characters or '-' (e.g. 'X-Header-Name', regex used for validation is '[-A-Za-z0-9]+')]`),
	}, {
		name: "invalid remove default header",
		in: &contour_api_v1.HeadersPolicy{
			Remove: []string{"  K-Foo"},
		},
		dyn: map[string]string{
			"CONTOUR_NAMESPACE": "myns",
		},
		dhp: &HeadersPolicy{
			Remove: []string{"  K-Foo"},
		},
		wantErr: errors.New(`invalid remove header "  K-Foo": [a valid HTTP header must consist of alphanumeric characters or '-' (e.g. 'X-Header-Name', regex used for validation is '[-A-Za-z0-9]+')]`),
	}, {
		name: "invalid set header (special headers)",
		in: &contour_api_v1.HeadersPolicy{
			Set: []contour_api_v1.HeaderValue{{
				Name:  "Host",
				Value: "bar",
			}},
		},
		dyn: map[string]string{
			"CONTOUR_NAMESPACE": "myns",
		},
		dhp:     nil,
		wantErr: errors.New(`rewriting "Host" header is not supported`),
	}, {
		name: "invalid set default header (special headers)",
		in: &contour_api_v1.HeadersPolicy{
			Set: []contour_api_v1.HeaderValue{{
				Name:  "K-Foo",
				Value: "ook?",
			}},
		},
		dyn: map[string]string{
			"CONTOUR_NAMESPACE": "myns",
		},
		dhp: &HeadersPolicy{
			Set: map[string]string{
				"Host": "bar",
			},
		},
		wantErr: errors.New(`rewriting "Host" header is not supported`),
	}, {
		name: "percents are escaped",
		in: &contour_api_v1.HeadersPolicy{
			Set: []contour_api_v1.HeaderValue{{
				Name:  "K-Foo",
				Value: "100%",
			}, {
				Name:  "Lot-Of-Percents",
				Value: "%%%%%",
			}, {
				Name:  "k-baz",                      // This gets canonicalized
				Value: "%DOWNSTREAM_LOCAL_ADDRESS%", // This is a known Envoy dynamic header
			}},
		},
		dyn: map[string]string{
			"CONTOUR_NAMESPACE": "myns",
		},
		dhp: nil,
		want: &HeadersPolicy{
			Set: map[string]string{
				"K-Foo":           "100%%",
				"K-Baz":           "%DOWNSTREAM_LOCAL_ADDRESS%",
				"Lot-Of-Percents": "%%%%%%%%%%",
			},
		},
	}, {
		name: "dynamic service headers",
		in: &contour_api_v1.HeadersPolicy{
			Set: []contour_api_v1.HeaderValue{{
				Name:  "l5d-dst-override",
				Value: "%CONTOUR_SERVICE_NAME%.%CONTOUR_NAMESPACE%.svc.cluster.local:%CONTOUR_SERVICE_PORT%",
			}},
		},
		dyn: map[string]string{
			"CONTOUR_NAMESPACE":    "myns",
			"CONTOUR_SERVICE_NAME": "myservice",
			"CONTOUR_SERVICE_PORT": "80",
		},
		dhp: nil,
		want: &HeadersPolicy{
			Set: map[string]string{
				"L5d-Dst-Override": "myservice.myns.svc.cluster.local:80",
			},
		},
	}, {
		name: "dynamic service headers without service name and port",
		in: &contour_api_v1.HeadersPolicy{
			Set: []contour_api_v1.HeaderValue{{
				Name:  "l5d-dst-override",
				Value: "%CONTOUR_SERVICE_NAME%.%CONTOUR_NAMESPACE%.svc.cluster.local:%CONTOUR_SERVICE_PORT%",
			}},
		},
		dyn: map[string]string{
			"CONTOUR_NAMESPACE": "myns",
		},
		dhp: nil,
		want: &HeadersPolicy{
			Set: map[string]string{
				"L5d-Dst-Override": "%%CONTOUR_SERVICE_NAME%%.myns.svc.cluster.local:%%CONTOUR_SERVICE_PORT%%",
			},
		},
	}, {
		name: "default headers are combined with given headers and escaped",
		in: &contour_api_v1.HeadersPolicy{
			Set: []contour_api_v1.HeaderValue{{
				Name:  "K-Foo",
				Value: "100%",
			}},
		},
		dyn: map[string]string{
			"CONTOUR_NAMESPACE": "myns",
		},
		dhp: &HeadersPolicy{
			Set: map[string]string{
				"k-baz":           "%DOWNSTREAM_LOCAL_ADDRESS%", // This gets canonicalized
				"Lot-Of-Percents": "%%%%%",
			},
		},
		want: &HeadersPolicy{
			Set: map[string]string{
				"K-Foo":           "100%%",
				"K-Baz":           "%DOWNSTREAM_LOCAL_ADDRESS%",
				"Lot-Of-Percents": "%%%%%%%%%%",
			},
		},
	}, {
		name: "default headers do not replace given headers",
		in: &contour_api_v1.HeadersPolicy{
			Set: []contour_api_v1.HeaderValue{{
				Name:  "K-Foo",
				Value: "100%",
			}},
		},
		dyn: map[string]string{
			"CONTOUR_NAMESPACE": "myns",
		},
		dhp: &HeadersPolicy{
			Set: map[string]string{
				"K-Foo": "50%",
			},
		},
		want: &HeadersPolicy{
			Set: map[string]string{
				"K-Foo": "100%%",
			},
		},
	}}

	for _, test := range tests {
		t.Run(test.name, func(t *testing.T) {
			got, gotErr := headersPolicyService(test.dhp, test.in, test.dyn)
			assert.Equal(t, test.want, got)
			assert.Equal(t, test.wantErr, gotErr)
		})
	}
}

func TestBuilderRunsProcessorsInOrder(t *testing.T) {
	var got []string

	b := Builder{
		Processors: []Processor{
			ProcessorFunc(func(*DAG, *KubernetesCache) { got = append(got, "foo") }),
			ProcessorFunc(func(*DAG, *KubernetesCache) { got = append(got, "bar") }),
			ProcessorFunc(func(*DAG, *KubernetesCache) { got = append(got, "baz") }),
			ProcessorFunc(func(*DAG, *KubernetesCache) { got = append(got, "abc") }),
			ProcessorFunc(func(*DAG, *KubernetesCache) { got = append(got, "def") }),
		},
	}

	b.Build()

	assert.Equal(t, []string{"foo", "bar", "baz", "abc", "def"}, got)
}

func routes(routes ...*Route) map[string]*Route {
	if len(routes) == 0 {
		return nil
	}
	m := make(map[string]*Route)
	for _, r := range routes {
		m[conditionsToString(r)] = r
	}
	return m
}

func directResponseRoute(prefix string, statusCode uint32) *Route {
	return &Route{
		PathMatchCondition: prefixString(prefix),
		DirectResponse:     &DirectResponse{StatusCode: statusCode},
	}
}

func directResponseRouteService(prefix string, statusCode uint32, first *Service, rest ...*Service) *Route {
	services := append([]*Service{first}, rest...)
	return &Route{
		PathMatchCondition: prefixString(prefix),
		DirectResponse:     &DirectResponse{StatusCode: statusCode},
		Clusters:           clustersWeight(services...),
	}
}

func httpRouteMatch(pathType gatewayapi_v1alpha1.PathMatchType, value string) []gatewayapi_v1alpha1.HTTPRouteMatch {
	return []gatewayapi_v1alpha1.HTTPRouteMatch{{
		Path: &gatewayapi_v1alpha1.HTTPPathMatch{
			Type:  pathMatchTypePtr(pathType),
			Value: pointer.StringPtr(value),
		},
	}}
}

func httpRouteForwards(forwards ...[]gatewayapi_v1alpha1.HTTPRouteForwardTo) []gatewayapi_v1alpha1.HTTPRouteForwardTo {
	var fwds []gatewayapi_v1alpha1.HTTPRouteForwardTo

	for _, f := range forwards {
		fwds = append(fwds, f...)
	}
	return fwds
}

func httpRouteForwardTo(serviceName string, port int, weight int32) []gatewayapi_v1alpha1.HTTPRouteForwardTo {
	return []gatewayapi_v1alpha1.HTTPRouteForwardTo{{
		ServiceName: pointer.StringPtr(serviceName),
		Port:        gatewayPort(port),
		Weight:      pointer.Int32Ptr(weight),
	}}
}

func tcpRouteForwardTo(serviceName string, port int, weight int32) []gatewayapi_v1alpha1.RouteForwardTo {
	return []gatewayapi_v1alpha1.RouteForwardTo{{
		ServiceName: pointer.StringPtr(serviceName),
		Port:        gatewayPort(port),
		Weight:      pointer.Int32Ptr(weight),
	}}
}

func prefixroute(prefix string, first *Service, rest ...*Service) *Route {
	services := append([]*Service{first}, rest...)
	return &Route{
		PathMatchCondition: prefixString(prefix),
		Clusters:           clusters(services...),
	}
}

func prefixrouteHTTPRoute(prefix string, first *Service, rest ...*Service) *Route {
	services := append([]*Service{first}, rest...)
	return &Route{
		PathMatchCondition: prefixString(prefix),
		Clusters:           clustersWeight(services...),
	}
}

func exactrouteHTTPRoute(path string, first *Service, rest ...*Service) *Route {
	services := append([]*Service{first}, rest...)
	return &Route{
		PathMatchCondition: &ExactMatchCondition{Path: path},
		Clusters:           clustersWeight(services...),
	}
}

func routeProtocol(prefix string, protocol string, first *Service, rest ...*Service) *Route {
	services := append([]*Service{first}, rest...)

	cs := clusters(services...)
	for _, c := range cs {
		c.Protocol = protocol
	}
	return &Route{
		PathMatchCondition: prefixString(prefix),
		Clusters:           cs,
	}
}

func routeCluster(prefix string, first *Cluster, rest ...*Cluster) *Route {
	return &Route{
		PathMatchCondition: prefixString(prefix),
		Clusters:           append([]*Cluster{first}, rest...),
	}
}

func routeUpgrade(prefix string, first *Service, rest ...*Service) *Route {
	r := prefixroute(prefix, first, rest...)
	r.HTTPSUpgrade = true
	return r
}

func routeWebsocket(prefix string, first *Service, rest ...*Service) *Route {
	r := prefixroute(prefix, first, rest...)
	r.Websocket = true
	return r
}

func routeHeaders(prefix string, requestSet map[string]string, requestRemove []string, responseSet map[string]string, responseRemove []string, first *Service, rest ...*Service) *Route {
	r := prefixroute(prefix, first, rest...)
	r.RequestHeadersPolicy = &HeadersPolicy{
		Set:    requestSet,
		Remove: requestRemove,
	}
	r.ResponseHeadersPolicy = &HeadersPolicy{
		Set:    responseSet,
		Remove: responseRemove,
	}
	return r
}

func clusterHeaders(requestSet map[string]string, requestAdd map[string]string, requestRemove []string, hostRewrite string, services ...*Service) (c []*Cluster) {
	for _, s := range services {
		c = append(c, &Cluster{
			Upstream: s,
			Protocol: s.Protocol,
			RequestHeadersPolicy: &HeadersPolicy{
				Set:         requestSet,
				Add:         requestAdd,
				Remove:      requestRemove,
				HostRewrite: hostRewrite,
			},
			Weight: s.Weighted.Weight,
		})
	}
	return c
}

func clusters(services ...*Service) (c []*Cluster) {
	for _, s := range services {
		c = append(c, &Cluster{
			Upstream: s,
			Protocol: s.Protocol,
		})
	}
	return c
}

func clustersWeight(services ...*Service) (c []*Cluster) {
	for _, s := range services {
		c = append(c, &Cluster{
			Upstream: s,
			Protocol: s.Protocol,
			Weight:   s.Weighted.Weight,
		})
	}
	return c
}

func service(s *v1.Service) *Service {
	return &Service{
		Weighted: WeightedService{
			Weight:           1,
			ServiceName:      s.Name,
			ServiceNamespace: s.Namespace,
			ServicePort:      s.Spec.Ports[0],
		},
	}
}

func clustermap(services ...*v1.Service) []*Cluster {
	var c []*Cluster
	for _, s := range services {
		c = append(c, &Cluster{
			Upstream: service(s),
		})
	}
	return c
}

func secret(s *v1.Secret) *Secret {
	return &Secret{
		Object: s,
	}
}

func virtualhosts(vx ...Vertex) []Vertex {
	return vx
}

func virtualhost(name string, first *Route, rest ...*Route) *VirtualHost {
	return &VirtualHost{
		Name:         name,
		ListenerName: "ingress_http",
		routes:       routes(append([]*Route{first}, rest...)...),
	}
}

func securevirtualhost(name string, sec *v1.Secret, first *Route, rest ...*Route) *SecureVirtualHost {
	return &SecureVirtualHost{
		VirtualHost: VirtualHost{
			Name:         name,
			ListenerName: "ingress_https",
			routes:       routes(append([]*Route{first}, rest...)...),
		},
		MinTLSVersion: "1.2",
		Secret:        secret(sec),
	}
}

func listeners(ls ...*Listener) []Vertex {
	var v []Vertex
	for _, l := range ls {
		v = append(v, l)
	}
	return v
}

func prefixString(prefix string) MatchCondition {
	return &PrefixMatchCondition{Prefix: prefix, PrefixMatchType: PrefixMatchString}
}
func prefixSegment(prefix string) MatchCondition {
	return &PrefixMatchCondition{Prefix: prefix, PrefixMatchType: PrefixMatchSegment}
}
func exact(path string) MatchCondition  { return &ExactMatchCondition{Path: path} }
func regex(regex string) MatchCondition { return &RegexMatchCondition{Regex: regex} }

func withMirror(r *Route, mirror *Service) *Route {
	r.MirrorPolicy = &MirrorPolicy{
		Cluster: &Cluster{
			Upstream: mirror,
		},
	}
	return r
}

func gatewayAddressTypePtr(addr gatewayapi_v1alpha1.AddressType) *gatewayapi_v1alpha1.AddressType {
	return &addr
}

func routeSelectTypePtr(rst gatewayapi_v1alpha1.RouteSelectType) *gatewayapi_v1alpha1.RouteSelectType {
	return &rst
}

func tlsModeTypePtr(mode gatewayapi_v1alpha1.TLSModeType) *gatewayapi_v1alpha1.TLSModeType {
	return &mode
}<|MERGE_RESOLUTION|>--- conflicted
+++ resolved
@@ -1242,14 +1242,9 @@
 			},
 			want: listeners(),
 		},
-<<<<<<< HEAD
 		"TLSRoute with TLS.Mode=Terminate": {
-			gateway: gatewayTLSRouteModeTerminate,
-=======
-		"TLSRoute with TLS.Mode=Terminate is invalid when TLS is not defined": {
 			gatewayclass: validClass,
 			gateway:      gatewayTLSRouteModeTerminate,
->>>>>>> 14464add
 			objs: []interface{}{
 				kuardService,
 				sec1,
