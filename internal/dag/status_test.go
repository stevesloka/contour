// Copyright Project Contour Authors
// Licensed under the Apache License, Version 2.0 (the "License");
// you may not use this file except in compliance with the License.
// You may obtain a copy of the License at
//
//     http://www.apache.org/licenses/LICENSE-2.0
//
// Unless required by applicable law or agreed to in writing, software
// distributed under the License is distributed on an "AS IS" BASIS,
// WITHOUT WARRANTIES OR CONDITIONS OF ANY KIND, either express or implied.
// See the License for the specific language governing permissions and
// limitations under the License.

package dag

import (
	"testing"

	"github.com/google/go-cmp/cmp"
	"github.com/google/go-cmp/cmp/cmpopts"
	contour_api_v1 "github.com/projectcontour/contour/apis/projectcontour/v1"
	"github.com/projectcontour/contour/internal/fixture"
	"github.com/projectcontour/contour/internal/status"
	"github.com/stretchr/testify/assert"
	v1 "k8s.io/api/core/v1"
	networking_v1 "k8s.io/api/networking/v1"
	metav1 "k8s.io/apimachinery/pkg/apis/meta/v1"
	"k8s.io/apimachinery/pkg/types"
	"k8s.io/apimachinery/pkg/util/intstr"
	"k8s.io/utils/pointer"
	gatewayapi_v1alpha1 "sigs.k8s.io/gateway-api/apis/v1alpha1"
)

func TestDAGStatus(t *testing.T) {

	type testcase struct {
		objs                []interface{}
		fallbackCertificate *types.NamespacedName
		want                map[types.NamespacedName]contour_api_v1.DetailedCondition
	}

	run := func(t *testing.T, desc string, tc testcase) {
		t.Helper()
		t.Run(desc, func(t *testing.T) {
			t.Helper()
			builder := Builder{
				Source: KubernetesCache{
					RootNamespaces: []string{"roots", "marketing"},
					FieldLogger:    fixture.NewTestLogger(t),
				},
				Processors: []Processor{
					&IngressProcessor{
						FieldLogger: fixture.NewTestLogger(t),
					},
					&HTTPProxyProcessor{
						FallbackCertificate: tc.fallbackCertificate,
					},
					&GatewayAPIProcessor{
						FieldLogger: fixture.NewTestLogger(t),
					},
					&ListenerProcessor{},
				},
			}
			for _, o := range tc.objs {
				builder.Source.Insert(o)
			}
			dag := builder.Build()
			t.Logf("%#v\n", dag.StatusCache)

			got := make(map[types.NamespacedName]contour_api_v1.DetailedCondition)
			for _, pu := range dag.StatusCache.GetProxyUpdates() {
				got[pu.Fullname] = *pu.Conditions[status.ValidCondition]
			}

			assert.Equal(t, tc.want, got)
		})
	}

	// proxyNoFQDN is invalid because it does not specify and FQDN
	proxyNoFQDN := &contour_api_v1.HTTPProxy{
		ObjectMeta: metav1.ObjectMeta{
			Namespace:  "roots",
			Name:       "parent",
			Generation: 23,
		},
		Spec: contour_api_v1.HTTPProxySpec{
			VirtualHost: &contour_api_v1.VirtualHost{},
			Routes: []contour_api_v1.Route{{
				Conditions: []contour_api_v1.MatchCondition{{
					Prefix: "/foo",
				}},
				Services: []contour_api_v1.Service{{
					Name: "foo",
					Port: 8080,
				}},
			}},
		},
	}

	// Tests using common fixtures
	run(t, "root proxy does not specify FQDN", testcase{
		objs: []interface{}{proxyNoFQDN},
		want: map[types.NamespacedName]contour_api_v1.DetailedCondition{
			{Name: proxyNoFQDN.Name, Namespace: proxyNoFQDN.Namespace}: fixture.NewValidCondition().WithGeneration(proxyNoFQDN.Generation).
				WithError(contour_api_v1.ConditionTypeVirtualHostError, "FQDNNotSpecified", "Spec.VirtualHost.Fqdn must be specified"),
		},
	})

	// Simple Valid HTTPProxy
	proxyValidHomeService := &contour_api_v1.HTTPProxy{
		ObjectMeta: metav1.ObjectMeta{
			Namespace:  "roots",
			Name:       "example",
			Generation: 24,
		},
		Spec: contour_api_v1.HTTPProxySpec{
			VirtualHost: &contour_api_v1.VirtualHost{
				Fqdn: "example.com",
			},
			Routes: []contour_api_v1.Route{{
				Conditions: []contour_api_v1.MatchCondition{{
					Prefix: "/foo",
				}},
				Services: []contour_api_v1.Service{{
					Name: "home",
					Port: 8080,
				}},
			}},
		},
	}

	run(t, "valid proxy", testcase{
		objs: []interface{}{proxyValidHomeService, fixture.ServiceRootsHome},
		want: map[types.NamespacedName]contour_api_v1.DetailedCondition{
			{Name: proxyValidHomeService.Name, Namespace: proxyValidHomeService.Namespace}: fixture.NewValidCondition().
				WithGeneration(proxyValidHomeService.Generation).
				Valid(),
		},
	})

	// Multiple Includes, one invalid
	proxyMultiIncludeOneInvalid := &contour_api_v1.HTTPProxy{
		ObjectMeta: metav1.ObjectMeta{
			Namespace:  "roots",
			Name:       "parent",
			Generation: 45,
		},
		Spec: contour_api_v1.HTTPProxySpec{
			VirtualHost: &contour_api_v1.VirtualHost{
				Fqdn: "example.com",
			},
			Includes: []contour_api_v1.Include{{
				Name: "validChild",
				Conditions: []contour_api_v1.MatchCondition{{
					Prefix: "/foo",
				}},
			}, {
				Name: "invalidChild",
				Conditions: []contour_api_v1.MatchCondition{{
					Prefix: "/bar",
				}},
			}},
		},
	}

	proxyIncludeValidChild := &contour_api_v1.HTTPProxy{
		ObjectMeta: metav1.ObjectMeta{
			Namespace: "roots",
			Name:      "parentvalidchild",
		},
		Spec: contour_api_v1.HTTPProxySpec{
			VirtualHost: &contour_api_v1.VirtualHost{
				Fqdn: "example.com",
			},
			Includes: []contour_api_v1.Include{{
				Name: "validChild",
				Conditions: []contour_api_v1.MatchCondition{{
					Prefix: "/foo",
				}},
			}},
		},
	}

	proxyChildValidFoo2 := &contour_api_v1.HTTPProxy{
		ObjectMeta: metav1.ObjectMeta{
			Namespace:  "roots",
			Name:       "validChild",
			Generation: 1,
		},
		Spec: contour_api_v1.HTTPProxySpec{
			Routes: []contour_api_v1.Route{{
				Services: []contour_api_v1.Service{{
					Name: "foo2",
					Port: 8080,
				}},
			}},
		},
	}

	proxyChildInvalidBadPort := &contour_api_v1.HTTPProxy{
		ObjectMeta: metav1.ObjectMeta{
			Namespace: "roots",
			Name:      "invalidChild",
		},
		Spec: contour_api_v1.HTTPProxySpec{
			Routes: []contour_api_v1.Route{{
				Services: []contour_api_v1.Service{{
					Name: "foo3",
					Port: 12345678,
				}},
			}},
		},
	}

	run(t, "proxy has multiple includes, one is invalid", testcase{
		objs: []interface{}{proxyMultiIncludeOneInvalid, proxyChildValidFoo2, proxyChildInvalidBadPort, fixture.ServiceRootsFoo2, fixture.ServiceRootsFoo3InvalidPort},
		want: map[types.NamespacedName]contour_api_v1.DetailedCondition{
			{Name: proxyChildValidFoo2.Name, Namespace: proxyChildValidFoo2.Namespace}: fixture.NewValidCondition().
				WithGeneration(proxyChildValidFoo2.Generation).
				Valid(),
			{Name: proxyChildInvalidBadPort.Name, Namespace: proxyChildInvalidBadPort.Namespace}: fixture.NewValidCondition().
				WithGeneration(proxyChildInvalidBadPort.Generation).
				WithError(contour_api_v1.ConditionTypeServiceError, "ServicePortInvalid", `service "foo3": port must be in the range 1-65535`),
			{Name: proxyMultiIncludeOneInvalid.Name, Namespace: proxyMultiIncludeOneInvalid.Namespace}: fixture.NewValidCondition().
				WithGeneration(proxyMultiIncludeOneInvalid.Generation).
				Valid(),
		},
	})

	run(t, "multi-parent child is not orphaned when one of the parents is invalid", testcase{
		objs: []interface{}{proxyNoFQDN, proxyChildValidFoo2, proxyIncludeValidChild, fixture.ServiceRootsKuard, fixture.ServiceRootsFoo2},
		want: map[types.NamespacedName]contour_api_v1.DetailedCondition{
			{Name: proxyNoFQDN.Name, Namespace: proxyNoFQDN.Namespace}: fixture.NewValidCondition().
				WithGeneration(proxyNoFQDN.Generation).
				WithError(contour_api_v1.ConditionTypeVirtualHostError, "FQDNNotSpecified", "Spec.VirtualHost.Fqdn must be specified"),
			{Name: proxyChildValidFoo2.Name, Namespace: proxyChildValidFoo2.Namespace}: fixture.NewValidCondition().
				WithGeneration(proxyChildValidFoo2.Generation).
				Valid(),
			{Name: proxyIncludeValidChild.Name, Namespace: proxyIncludeValidChild.Namespace}: fixture.NewValidCondition().
				WithGeneration(proxyIncludeValidChild.Generation).
				Valid(),
		},
	})

	ingressSharedService := &networking_v1.Ingress{
		ObjectMeta: metav1.ObjectMeta{
			Name:      "nginx",
			Namespace: fixture.ServiceRootsNginx.Namespace,
		},
		Spec: networking_v1.IngressSpec{
			TLS: []networking_v1.IngressTLS{{
				Hosts:      []string{"example.com"},
				SecretName: fixture.SecretRootsCert.Name,
			}},
			Rules: []networking_v1.IngressRule{{
				Host:             "example.com",
				IngressRuleValue: ingressrulev1value(backendv1(fixture.ServiceRootsNginx.Name, intstr.FromInt(80))),
			}},
		},
	}

	proxyTCPSharedService := &contour_api_v1.HTTPProxy{
		ObjectMeta: metav1.ObjectMeta{
			Name:      "nginx",
			Namespace: fixture.ServiceRootsNginx.Namespace,
		},
		Spec: contour_api_v1.HTTPProxySpec{
			VirtualHost: &contour_api_v1.VirtualHost{
				Fqdn: "example.com",
				TLS: &contour_api_v1.TLS{
					SecretName: fixture.SecretRootsCert.Name,
				},
			},
			TCPProxy: &contour_api_v1.TCPProxy{
				Services: []contour_api_v1.Service{{
					Name: fixture.ServiceRootsNginx.Name,
					Port: 80,
				}},
			},
		},
	}

	// issue 1399
	run(t, "service shared across ingress and httpproxy tcpproxy", testcase{
		objs: []interface{}{
			fixture.SecretRootsCert, fixture.ServiceRootsNginx, ingressSharedService, proxyTCPSharedService,
		},
		want: map[types.NamespacedName]contour_api_v1.DetailedCondition{
			{Name: proxyTCPSharedService.Name, Namespace: proxyTCPSharedService.Namespace}: fixture.NewValidCondition().
				WithGeneration(proxyTCPSharedService.Generation).
				Valid(),
		},
	})

	proxyDelegatedTCPTLS := &contour_api_v1.HTTPProxy{
		ObjectMeta: metav1.ObjectMeta{
			Name:      "app-with-tls-delegation",
			Namespace: "roots",
		},
		Spec: contour_api_v1.HTTPProxySpec{
			VirtualHost: &contour_api_v1.VirtualHost{
				Fqdn: "app-with-tls-delegation.127.0.0.1.nip.io",
				TLS: &contour_api_v1.TLS{
					SecretName: fixture.SecretProjectContourCert.Namespace + "/" + fixture.SecretProjectContourCert.Name,
				},
			},
			TCPProxy: &contour_api_v1.TCPProxy{
				Services: []contour_api_v1.Service{{
					Name: "sample-app",
					Port: 80,
				}},
			},
		},
	}

	// issue 1347
	run(t, "tcpproxy with tls delegation failure", testcase{
		objs: []interface{}{
			fixture.SecretProjectContourCert,
			proxyDelegatedTCPTLS,
		},
		want: map[types.NamespacedName]contour_api_v1.DetailedCondition{
			{Name: proxyDelegatedTCPTLS.Name, Namespace: proxyDelegatedTCPTLS.Namespace}: fixture.NewValidCondition().
				WithGeneration(proxyDelegatedTCPTLS.Generation).
				WithError(contour_api_v1.ConditionTypeTLSError, "DelegationNotPermitted", `Spec.VirtualHost.TLS Secret "projectcontour/default-ssl-cert" certificate delegation not permitted`),
		},
	})

	proxyDelegatedTLS := &contour_api_v1.HTTPProxy{
		ObjectMeta: metav1.ObjectMeta{
			Name:      "app-with-tls-delegation",
			Namespace: "roots",
		},
		Spec: contour_api_v1.HTTPProxySpec{
			VirtualHost: &contour_api_v1.VirtualHost{
				Fqdn: "app-with-tls-delegation.127.0.0.1.nip.io",
				TLS: &contour_api_v1.TLS{
					SecretName: fixture.SecretProjectContourCert.Namespace + "/" + fixture.SecretProjectContourCert.Name,
				},
			},
			Routes: []contour_api_v1.Route{{
				Services: []contour_api_v1.Service{{
					Name: "sample-app",
					Port: 80,
				}},
			}},
		},
	}

	// issue 1348
	run(t, "routes with tls delegation failure", testcase{
		objs: []interface{}{
			fixture.SecretProjectContourCert,
			proxyDelegatedTLS,
		},
		want: map[types.NamespacedName]contour_api_v1.DetailedCondition{
			{Name: proxyDelegatedTLS.Name, Namespace: proxyDelegatedTLS.Namespace}: fixture.NewValidCondition().
				WithGeneration(proxyDelegatedTCPTLS.Generation).
				WithError(contour_api_v1.ConditionTypeTLSError, "DelegationNotPermitted", `Spec.VirtualHost.TLS Secret "projectcontour/default-ssl-cert" certificate delegation not permitted`),
		},
	})

	serviceTLSPassthrough := &v1.Service{
		ObjectMeta: metav1.ObjectMeta{
			Name:      "tls-passthrough",
			Namespace: "roots",
		},
		Spec: v1.ServiceSpec{
			Ports: []v1.ServicePort{{
				Name:       "https",
				Protocol:   "TCP",
				Port:       443,
				TargetPort: intstr.FromInt(443),
			}, {
				Name:       "http",
				Protocol:   "TCP",
				Port:       80,
				TargetPort: intstr.FromInt(80),
			}},
		},
	}

	proxyPassthroughProxyNonSecure := &contour_api_v1.HTTPProxy{
		ObjectMeta: metav1.ObjectMeta{
			Name:      "kuard-tcp",
			Namespace: serviceTLSPassthrough.Namespace,
		},
		Spec: contour_api_v1.HTTPProxySpec{
			VirtualHost: &contour_api_v1.VirtualHost{
				Fqdn: "kuard.example.com",
				TLS: &contour_api_v1.TLS{
					Passthrough: true,
				},
			},
			Routes: []contour_api_v1.Route{{
				Conditions: []contour_api_v1.MatchCondition{{
					Prefix: "/",
				}},
				Services: []contour_api_v1.Service{{
					Name: serviceTLSPassthrough.Name,
					Port: 80, // proxy non secure traffic to port 80
				}},
			}},
			TCPProxy: &contour_api_v1.TCPProxy{
				Services: []contour_api_v1.Service{{
					Name: serviceTLSPassthrough.Name,
					Port: 443, // ssl passthrough to secure port
				}},
			},
		},
	}

	// issue 910
	run(t, "non tls routes can be combined with tcp proxy", testcase{
		objs: []interface{}{
			serviceTLSPassthrough,
			proxyPassthroughProxyNonSecure,
		},
		want: map[types.NamespacedName]contour_api_v1.DetailedCondition{
			{Name: proxyPassthroughProxyNonSecure.Name, Namespace: proxyPassthroughProxyNonSecure.Namespace}: fixture.NewValidCondition().
				WithGeneration(proxyPassthroughProxyNonSecure.Generation).
				Valid(),
		},
	})

	proxyMultipleIncludersSite1 := &contour_api_v1.HTTPProxy{
		ObjectMeta: metav1.ObjectMeta{
			Name:      "site1",
			Namespace: fixture.ServiceRootsKuard.Namespace,
		},
		Spec: contour_api_v1.HTTPProxySpec{
			VirtualHost: &contour_api_v1.VirtualHost{
				Fqdn: "site1.com",
			},
			Includes: []contour_api_v1.Include{{
				Name:      "www",
				Namespace: fixture.ServiceRootsKuard.Namespace,
			}},
		},
	}

	proxyMultipleIncludersSite2 := &contour_api_v1.HTTPProxy{
		ObjectMeta: metav1.ObjectMeta{
			Name:      "site2",
			Namespace: fixture.ServiceRootsKuard.Namespace,
		},
		Spec: contour_api_v1.HTTPProxySpec{
			VirtualHost: &contour_api_v1.VirtualHost{
				Fqdn: "site2.com",
			},
			Includes: []contour_api_v1.Include{{
				Name:      "www",
				Namespace: fixture.ServiceRootsKuard.Namespace,
			}},
		},
	}

	proxyMultiIncludeChild := &contour_api_v1.HTTPProxy{
		ObjectMeta: metav1.ObjectMeta{
			Name:      "www",
			Namespace: fixture.ServiceRootsKuard.Namespace,
		},
		Spec: contour_api_v1.HTTPProxySpec{
			Routes: []contour_api_v1.Route{{
				Services: []contour_api_v1.Service{{
					Name: "kuard",
					Port: 8080,
				}},
			}},
		},
	}

	run(t, "two root httpproxies with different hostnames delegated to the same object are valid", testcase{
		objs: []interface{}{
			fixture.ServiceRootsKuard, proxyMultipleIncludersSite1, proxyMultipleIncludersSite2, proxyMultiIncludeChild,
		},
		want: map[types.NamespacedName]contour_api_v1.DetailedCondition{
			{Name: proxyMultipleIncludersSite1.Name, Namespace: proxyMultipleIncludersSite1.Namespace}: fixture.NewValidCondition().
				WithGeneration(proxyMultipleIncludersSite1.Generation).
				Valid(),
			{Name: proxyMultipleIncludersSite2.Name, Namespace: proxyMultipleIncludersSite2.Namespace}: fixture.NewValidCondition().
				WithGeneration(proxyMultipleIncludersSite2.Generation).
				Valid(),
			{Name: proxyMultiIncludeChild.Name, Namespace: proxyMultiIncludeChild.Namespace}: fixture.NewValidCondition().
				WithGeneration(proxyMultiIncludeChild.Generation).
				Valid(),
		},
	})

	// proxyInvalidNegativePortHomeService is invalid because it contains a service with negative port
	proxyInvalidNegativePortHomeService := &contour_api_v1.HTTPProxy{
		ObjectMeta: metav1.ObjectMeta{
			Namespace: "roots",
			Name:      "example",
		},
		Spec: contour_api_v1.HTTPProxySpec{
			VirtualHost: &contour_api_v1.VirtualHost{
				Fqdn: "example.com",
			},
			Routes: []contour_api_v1.Route{{
				Conditions: []contour_api_v1.MatchCondition{{
					Prefix: "/foo",
				}},
				Services: []contour_api_v1.Service{{
					Name: "home",
					Port: -80,
				}},
			}},
		},
	}

	run(t, "invalid port in service", testcase{
		objs: []interface{}{proxyInvalidNegativePortHomeService},
		want: map[types.NamespacedName]contour_api_v1.DetailedCondition{
			{Name: proxyInvalidNegativePortHomeService.Name, Namespace: proxyInvalidNegativePortHomeService.Namespace}: fixture.NewValidCondition().
				WithGeneration(proxyInvalidNegativePortHomeService.Generation).
				WithError(contour_api_v1.ConditionTypeServiceError, "ServicePortInvalid", `service "home": port must be in the range 1-65535`),
		},
	})

	// proxyInvalidOutsideRootNamespace is invalid because it lives outside the roots namespace
	proxyInvalidOutsideRootNamespace := &contour_api_v1.HTTPProxy{
		ObjectMeta: metav1.ObjectMeta{
			Namespace: "finance",
			Name:      "example",
		},
		Spec: contour_api_v1.HTTPProxySpec{
			VirtualHost: &contour_api_v1.VirtualHost{
				Fqdn: "example.com",
			},
			Routes: []contour_api_v1.Route{{
				Conditions: []contour_api_v1.MatchCondition{{
					Prefix: "/foobar",
				}},
				Services: []contour_api_v1.Service{{
					Name: "home",
					Port: 8080,
				}},
			}},
		},
	}

	run(t, "root proxy outside of roots namespace", testcase{
		objs: []interface{}{proxyInvalidOutsideRootNamespace},
		want: map[types.NamespacedName]contour_api_v1.DetailedCondition{
			{Name: proxyInvalidOutsideRootNamespace.Name, Namespace: proxyInvalidOutsideRootNamespace.Namespace}: fixture.NewValidCondition().
				WithGeneration(proxyInvalidNegativePortHomeService.Generation).
				WithError(contour_api_v1.ConditionTypeRootNamespaceError, "RootProxyNotAllowedInNamespace", "root HTTPProxy cannot be defined in this namespace"),
		},
	})

	// proxyInvalidIncludeCycle is invalid because it delegates to itself, producing a cycle
	proxyInvalidIncludeCycle := &contour_api_v1.HTTPProxy{
		ObjectMeta: metav1.ObjectMeta{
			Name:      "self",
			Namespace: "roots",
		},
		Spec: contour_api_v1.HTTPProxySpec{
			VirtualHost: &contour_api_v1.VirtualHost{
				Fqdn: "example.com",
			},
			Includes: []contour_api_v1.Include{{
				Name:      "self",
				Namespace: "roots",
				Conditions: []contour_api_v1.MatchCondition{{
					Prefix: "/foo",
				}},
			}},
			Routes: []contour_api_v1.Route{{
				Services: []contour_api_v1.Service{{
					Name: "green",
					Port: 80,
				}},
			}},
		},
	}

	run(t, "proxy self-edge produces a cycle", testcase{
		objs: []interface{}{proxyInvalidIncludeCycle, fixture.ServiceRootsKuard},
		want: map[types.NamespacedName]contour_api_v1.DetailedCondition{
			{Name: proxyInvalidIncludeCycle.Name, Namespace: proxyInvalidIncludeCycle.Namespace}: fixture.NewValidCondition().
				WithGeneration(proxyInvalidIncludeCycle.Generation).
				WithError(contour_api_v1.ConditionTypeIncludeError, "RootIncludesRoot", "root httpproxy cannot include another root httpproxy"),
		},
	})

	// proxyIncludesProxyWithIncludeCycle delegates to proxy8, which is invalid because proxy8 delegates back to proxy8
	proxyIncludesProxyWithIncludeCycle := &contour_api_v1.HTTPProxy{
		ObjectMeta: metav1.ObjectMeta{
			Name:      "parent",
			Namespace: "roots",
		},
		Spec: contour_api_v1.HTTPProxySpec{
			VirtualHost: &contour_api_v1.VirtualHost{
				Fqdn: "example.com",
			},
			Includes: []contour_api_v1.Include{{
				Name:      "child",
				Namespace: "roots",
				Conditions: []contour_api_v1.MatchCondition{{
					Prefix: "/foo",
				}},
			}},
		},
	}

	proxyIncludedChildInvalidIncludeCycle := &contour_api_v1.HTTPProxy{
		ObjectMeta: metav1.ObjectMeta{
			Name:      "child",
			Namespace: "roots",
		},
		Spec: contour_api_v1.HTTPProxySpec{
			Includes: []contour_api_v1.Include{{
				Name:      "child",
				Namespace: "roots",
				Conditions: []contour_api_v1.MatchCondition{{
					Prefix: "/foo",
				}},
			}},
		},
	}

	run(t, "proxy child delegates to itself, producing a cycle", testcase{
		objs: []interface{}{proxyIncludesProxyWithIncludeCycle, proxyIncludedChildInvalidIncludeCycle},
		want: map[types.NamespacedName]contour_api_v1.DetailedCondition{
			{Name: proxyIncludesProxyWithIncludeCycle.Name, Namespace: proxyIncludesProxyWithIncludeCycle.Namespace}: fixture.NewValidCondition().
				WithGeneration(proxyIncludesProxyWithIncludeCycle.Generation).Valid(),
			{Name: proxyIncludedChildInvalidIncludeCycle.Name, Namespace: proxyIncludedChildInvalidIncludeCycle.Namespace}: fixture.NewValidCondition().
				WithGeneration(proxyIncludedChildInvalidIncludeCycle.Generation).
				WithError(contour_api_v1.ConditionTypeIncludeError, "IncludeCreatesCycle", "include creates an include cycle: roots/parent -> roots/child -> roots/child"),
		},
	})

	run(t, "proxy orphaned route", testcase{
		objs: []interface{}{proxyIncludedChildInvalidIncludeCycle},
		want: map[types.NamespacedName]contour_api_v1.DetailedCondition{
			{Name: proxyIncludedChildInvalidIncludeCycle.Name, Namespace: proxyIncludedChildInvalidIncludeCycle.Namespace}: fixture.NewValidCondition().
				WithGeneration(proxyIncludedChildInvalidIncludeCycle.Generation).
				Orphaned(),
		},
	})

	proxyIncludedChildValid := &contour_api_v1.HTTPProxy{
		ObjectMeta: metav1.ObjectMeta{
			Name:      "validChild",
			Namespace: "roots",
		},
		Spec: contour_api_v1.HTTPProxySpec{
			Routes: []contour_api_v1.Route{{
				Services: []contour_api_v1.Service{{
					Name: "foo2",
					Port: 8080,
				}},
			}},
		},
	}

	// proxyNotRootIncludeRootProxy delegates to proxyWildCardFQDN but it is invalid because it is missing fqdn
	proxyNotRootIncludeRootProxy := &contour_api_v1.HTTPProxy{
		ObjectMeta: metav1.ObjectMeta{
			Namespace: "roots",
			Name:      "invalidParent",
		},
		Spec: contour_api_v1.HTTPProxySpec{
			VirtualHost: &contour_api_v1.VirtualHost{},
			Includes: []contour_api_v1.Include{{
				Name:      "validChild",
				Namespace: "roots",
				Conditions: []contour_api_v1.MatchCondition{{
					Prefix: "/foo",
				}},
			}},
		},
	}

	run(t, "proxy invalid parent orphans child", testcase{
		objs: []interface{}{proxyNotRootIncludeRootProxy, proxyIncludedChildValid},
		want: map[types.NamespacedName]contour_api_v1.DetailedCondition{
			{Name: proxyNotRootIncludeRootProxy.Name, Namespace: proxyNotRootIncludeRootProxy.Namespace}: fixture.NewValidCondition().
				WithGeneration(proxyNotRootIncludeRootProxy.Generation).
				WithError(contour_api_v1.ConditionTypeVirtualHostError, "FQDNNotSpecified", "Spec.VirtualHost.Fqdn must be specified"),
			{Name: proxyIncludedChildValid.Name, Namespace: proxyIncludedChildValid.Namespace}: fixture.NewValidCondition().
				WithGeneration(proxyIncludedChildValid.Generation).
				Orphaned(),
		},
	})

	// proxyWildCardFQDN is invalid because it contains a wildcarded fqdn
	proxyWildCardFQDN := &contour_api_v1.HTTPProxy{
		ObjectMeta: metav1.ObjectMeta{
			Namespace: "roots",
			Name:      "example",
		},
		Spec: contour_api_v1.HTTPProxySpec{
			VirtualHost: &contour_api_v1.VirtualHost{
				Fqdn: "example.*.com",
			},
			Routes: []contour_api_v1.Route{{
				Conditions: []contour_api_v1.MatchCondition{{
					Prefix: "/foo",
				}},
				Services: []contour_api_v1.Service{{
					Name: "home",
					Port: 8080,
				}},
			}},
		},
	}

	run(t, "proxy invalid FQDN contains wildcard", testcase{
		objs: []interface{}{proxyWildCardFQDN},
		want: map[types.NamespacedName]contour_api_v1.DetailedCondition{
			{Name: proxyWildCardFQDN.Name, Namespace: proxyWildCardFQDN.Namespace}: fixture.NewValidCondition().
				WithGeneration(proxyWildCardFQDN.Generation).
				WithError(contour_api_v1.ConditionTypeVirtualHostError, "WildCardNotAllowed", `Spec.VirtualHost.Fqdn "example.*.com" cannot use wildcards`),
		},
	})

	// proxyInvalidServiceInvalid is invalid because it references an invalid service
	proxyInvalidServiceInvalid := &contour_api_v1.HTTPProxy{
		ObjectMeta: metav1.ObjectMeta{
			Namespace: "roots",
			Name:      "invalidir",
		},
		Spec: contour_api_v1.HTTPProxySpec{
			VirtualHost: &contour_api_v1.VirtualHost{
				Fqdn: "example.com",
			},
			Routes: []contour_api_v1.Route{{
				Conditions: []contour_api_v1.MatchCondition{{
					Prefix: "/foo",
				}},
				Services: []contour_api_v1.Service{{
					Name: "invalid",
					Port: 8080,
				}},
			}},
		},
	}

	run(t, "proxy missing service is invalid", testcase{
		objs: []interface{}{proxyInvalidServiceInvalid},
		want: map[types.NamespacedName]contour_api_v1.DetailedCondition{
			{Name: proxyInvalidServiceInvalid.Name, Namespace: proxyInvalidServiceInvalid.Namespace}: fixture.NewValidCondition().
				WithGeneration(proxyInvalidServiceInvalid.Generation).
				WithError(contour_api_v1.ConditionTypeServiceError, "ServiceUnresolvedReference", `Spec.Routes unresolved service reference: service "roots/invalid" not found`),
		},
	})

	// proxyInvalidServicePortInvalid is invalid because it references an invalid port on a service
	proxyInvalidServicePortInvalid := &contour_api_v1.HTTPProxy{
		ObjectMeta: metav1.ObjectMeta{
			Namespace: "roots",
			Name:      "invalidir",
		},
		Spec: contour_api_v1.HTTPProxySpec{
			VirtualHost: &contour_api_v1.VirtualHost{
				Fqdn: "example.com",
			},
			Routes: []contour_api_v1.Route{{
				Conditions: []contour_api_v1.MatchCondition{{
					Prefix: "/foo",
				}},
				Services: []contour_api_v1.Service{{
					Name: "home",
					Port: 9999,
				}},
			}},
		},
	}

	run(t, "proxy with service missing port is invalid", testcase{
		objs: []interface{}{proxyInvalidServicePortInvalid, fixture.ServiceRootsHome},
		want: map[types.NamespacedName]contour_api_v1.DetailedCondition{
			{Name: proxyInvalidServicePortInvalid.Name, Namespace: proxyInvalidServicePortInvalid.Namespace}: fixture.NewValidCondition().
				WithGeneration(proxyInvalidServiceInvalid.Generation).
				WithError(contour_api_v1.ConditionTypeServiceError, "ServiceUnresolvedReference", `Spec.Routes unresolved service reference: port "9999" on service "roots/home" not matched`),
		},
	})

	proxyValidExampleCom := &contour_api_v1.HTTPProxy{
		ObjectMeta: metav1.ObjectMeta{
			Name:      "example-com",
			Namespace: "roots",
		},
		Spec: contour_api_v1.HTTPProxySpec{
			VirtualHost: &contour_api_v1.VirtualHost{
				Fqdn: "example.com",
			},
			Routes: []contour_api_v1.Route{{
				Conditions: []contour_api_v1.MatchCondition{{
					Prefix: "/foo",
				}},
				Services: []contour_api_v1.Service{{
					Name: "kuard",
					Port: 8080,
				}},
			}},
		},
	}

	proxyValidReuseExampleCom := &contour_api_v1.HTTPProxy{
		ObjectMeta: metav1.ObjectMeta{
			Name:      "other-example",
			Namespace: "roots",
		},
		Spec: contour_api_v1.HTTPProxySpec{
			VirtualHost: &contour_api_v1.VirtualHost{
				Fqdn: "example.com",
			},
			Routes: []contour_api_v1.Route{{
				Services: []contour_api_v1.Service{{
					Name: "kuard",
					Port: 8080,
				}},
			}},
		},
	}

	proxyValidReuseCaseExampleCom := &contour_api_v1.HTTPProxy{
		ObjectMeta: metav1.ObjectMeta{
			Name:      "case-example",
			Namespace: "roots",
		},
		Spec: contour_api_v1.HTTPProxySpec{
			VirtualHost: &contour_api_v1.VirtualHost{
				Fqdn: "EXAMPLE.com",
			},
			Routes: []contour_api_v1.Route{{
				Services: []contour_api_v1.Service{{
					Name: "kuard",
					Port: 8080,
				}},
			}},
		},
	}

	run(t, "conflicting proxies due to fqdn reuse", testcase{
		objs: []interface{}{proxyValidExampleCom, proxyValidReuseExampleCom},
		want: map[types.NamespacedName]contour_api_v1.DetailedCondition{
			{Name: proxyValidExampleCom.Name, Namespace: proxyValidExampleCom.Namespace}: fixture.NewValidCondition().
				WithGeneration(proxyValidExampleCom.Generation).
				WithError(contour_api_v1.ConditionTypeVirtualHostError, "DuplicateVhost", `fqdn "example.com" is used in multiple HTTPProxies: roots/example-com, roots/other-example`),
			{Name: proxyValidReuseExampleCom.Name, Namespace: proxyValidReuseExampleCom.Namespace}: fixture.NewValidCondition().
				WithGeneration(proxyValidReuseExampleCom.Generation).
				WithError(contour_api_v1.ConditionTypeVirtualHostError, "DuplicateVhost", `fqdn "example.com" is used in multiple HTTPProxies: roots/example-com, roots/other-example`),
		},
	})

	run(t, "conflicting proxies due to fqdn reuse with uppercase/lowercase", testcase{
		objs: []interface{}{proxyValidExampleCom, proxyValidReuseCaseExampleCom},
		want: map[types.NamespacedName]contour_api_v1.DetailedCondition{
			{Name: proxyValidExampleCom.Name, Namespace: proxyValidExampleCom.Namespace}: fixture.NewValidCondition().
				WithGeneration(proxyValidExampleCom.Generation).
				WithError(contour_api_v1.ConditionTypeVirtualHostError, "DuplicateVhost", `fqdn "example.com" is used in multiple HTTPProxies: roots/case-example, roots/example-com`),
			{Name: proxyValidReuseCaseExampleCom.Name, Namespace: proxyValidReuseCaseExampleCom.Namespace}: fixture.NewValidCondition().
				WithGeneration(proxyValidReuseCaseExampleCom.Generation).
				WithError(contour_api_v1.ConditionTypeVirtualHostError, "DuplicateVhost", `fqdn "example.com" is used in multiple HTTPProxies: roots/case-example, roots/example-com`),
		},
	})

	proxyRootIncludesRoot := &contour_api_v1.HTTPProxy{
		ObjectMeta: metav1.ObjectMeta{
			Name:      "root-blog",
			Namespace: "roots",
		},
		Spec: contour_api_v1.HTTPProxySpec{
			VirtualHost: &contour_api_v1.VirtualHost{
				Fqdn: "blog.containersteve.com",
				TLS: &contour_api_v1.TLS{
					SecretName: "blog-containersteve-com",
				},
			},
			Includes: []contour_api_v1.Include{{
				Name:      "blog",
				Namespace: "marketing",
				Conditions: []contour_api_v1.MatchCondition{{
					Prefix: "/",
				}},
			}},
		},
	}

	proxyRootIncludedByRoot := &contour_api_v1.HTTPProxy{
		ObjectMeta: metav1.ObjectMeta{
			Name:      "blog",
			Namespace: fixture.ServiceMarketingGreen.Namespace,
		},
		Spec: contour_api_v1.HTTPProxySpec{
			VirtualHost: &contour_api_v1.VirtualHost{
				Fqdn: "blog.containersteve.com",
				TLS: &contour_api_v1.TLS{
					SecretName: "blog-containersteve-com",
				},
			},
			Routes: []contour_api_v1.Route{{
				Services: []contour_api_v1.Service{{
					Name: fixture.ServiceMarketingGreen.Name,
					Port: 80,
				}},
			}},
		},
	}

	run(t, "root proxy including another root", testcase{
		objs: []interface{}{proxyRootIncludesRoot, proxyRootIncludedByRoot},
		want: map[types.NamespacedName]contour_api_v1.DetailedCondition{
			{Name: proxyRootIncludesRoot.Name, Namespace: proxyRootIncludesRoot.Namespace}: fixture.NewValidCondition().
				WithGeneration(proxyRootIncludesRoot.Generation).
				WithError(contour_api_v1.ConditionTypeVirtualHostError, "DuplicateVhost", `fqdn "blog.containersteve.com" is used in multiple HTTPProxies: marketing/blog, roots/root-blog`),
			{Name: proxyRootIncludedByRoot.Name, Namespace: proxyRootIncludedByRoot.Namespace}: fixture.NewValidCondition().
				WithGeneration(proxyRootIncludedByRoot.Generation).
				WithError(contour_api_v1.ConditionTypeVirtualHostError, "DuplicateVhost", `fqdn "blog.containersteve.com" is used in multiple HTTPProxies: marketing/blog, roots/root-blog`),
		},
	})

	proxyIncludesRootDifferentFQDN := &contour_api_v1.HTTPProxy{
		ObjectMeta: metav1.ObjectMeta{
			Name:      "root-blog",
			Namespace: "roots",
		},
		Spec: contour_api_v1.HTTPProxySpec{
			VirtualHost: &contour_api_v1.VirtualHost{
				Fqdn: "blog.containersteve.com",
			},
			Includes: []contour_api_v1.Include{{
				Name:      "blog",
				Namespace: "marketing",
				Conditions: []contour_api_v1.MatchCondition{{
					Prefix: "/",
				}},
			}},
		},
	}

	proxyRootIncludedByRootDiffFQDN := &contour_api_v1.HTTPProxy{
		ObjectMeta: metav1.ObjectMeta{
			Name:      "blog",
			Namespace: fixture.ServiceMarketingGreen.Namespace,
		},
		Spec: contour_api_v1.HTTPProxySpec{
			VirtualHost: &contour_api_v1.VirtualHost{
				Fqdn: "www.containersteve.com",
			},
			Routes: []contour_api_v1.Route{{
				Services: []contour_api_v1.Service{{
					Name: fixture.ServiceMarketingGreen.Name,
					Port: 80,
				}},
			}},
		},
	}

	run(t, "root proxy including another root w/ different hostname", testcase{
		objs: []interface{}{proxyIncludesRootDifferentFQDN, proxyRootIncludedByRootDiffFQDN, fixture.ServiceMarketingGreen},
		want: map[types.NamespacedName]contour_api_v1.DetailedCondition{
			{Name: proxyIncludesRootDifferentFQDN.Name, Namespace: proxyIncludesRootDifferentFQDN.Namespace}: fixture.NewValidCondition().
				WithGeneration(proxyIncludesRootDifferentFQDN.Generation).
				WithError(contour_api_v1.ConditionTypeIncludeError, "RootIncludesRoot", "root httpproxy cannot include another root httpproxy"),
			{Name: proxyRootIncludedByRootDiffFQDN.Name, Namespace: proxyRootIncludedByRootDiffFQDN.Namespace}: fixture.NewValidCondition().
				WithGeneration(proxyRootIncludedByRootDiffFQDN.Generation).
				Valid(),
		},
	})

	proxyValidIncludeBlogMarketing := &contour_api_v1.HTTPProxy{
		ObjectMeta: metav1.ObjectMeta{
			Name:      "blog",
			Namespace: fixture.ServiceMarketingGreen.Namespace,
		},
		Spec: contour_api_v1.HTTPProxySpec{
			Routes: []contour_api_v1.Route{{
				Services: []contour_api_v1.Service{{
					Name: fixture.ServiceMarketingGreen.Name,
					Port: 80,
				}},
			}},
		},
	}

	proxyRootValidIncludesBlogMarketing := &contour_api_v1.HTTPProxy{
		ObjectMeta: metav1.ObjectMeta{
			Name:      "root-blog",
			Namespace: "roots",
		},
		Spec: contour_api_v1.HTTPProxySpec{
			VirtualHost: &contour_api_v1.VirtualHost{
				Fqdn: "example.com",
			},
			Includes: []contour_api_v1.Include{{
				Name:      proxyValidIncludeBlogMarketing.Name,
				Namespace: proxyValidIncludeBlogMarketing.Namespace,
				Conditions: []contour_api_v1.MatchCondition{{
					Prefix: "/blog",
				}},
			}},
		},
	}

	run(t, "proxy includes another", testcase{
		objs: []interface{}{proxyValidIncludeBlogMarketing, proxyRootValidIncludesBlogMarketing, fixture.ServiceRootsKuard, fixture.ServiceMarketingGreen},
		want: map[types.NamespacedName]contour_api_v1.DetailedCondition{
			{Name: proxyValidIncludeBlogMarketing.Name, Namespace: proxyValidIncludeBlogMarketing.Namespace}: fixture.NewValidCondition().
				WithGeneration(proxyValidIncludeBlogMarketing.Generation).
				Valid(),
			{Name: proxyRootValidIncludesBlogMarketing.Name, Namespace: proxyRootValidIncludesBlogMarketing.Namespace}: fixture.NewValidCondition().
				WithGeneration(proxyRootValidIncludesBlogMarketing.Generation).
				Valid(),
		},
	})

	proxyValidWithMirror := &contour_api_v1.HTTPProxy{
		ObjectMeta: metav1.ObjectMeta{
			Name:      "www",
			Namespace: fixture.ServiceRootsKuard.Namespace,
		},
		Spec: contour_api_v1.HTTPProxySpec{
			VirtualHost: &contour_api_v1.VirtualHost{
				Fqdn: "example.com",
			},
			Routes: []contour_api_v1.Route{{
				Services: []contour_api_v1.Service{{
					Name: fixture.ServiceRootsKuard.Name,
					Port: 8080,
				}, {
					Name: fixture.ServiceRootsKuard.Name,
					Port: 8080,
				}, {
					Name:   fixture.ServiceRootsKuard.Name,
					Port:   8080,
					Mirror: true,
				}},
			}},
		},
	}

	run(t, "proxy with mirror", testcase{
		objs: []interface{}{proxyValidWithMirror, fixture.ServiceRootsKuard},
		want: map[types.NamespacedName]contour_api_v1.DetailedCondition{
			{Name: proxyValidWithMirror.Name, Namespace: proxyValidWithMirror.Namespace}: fixture.NewValidCondition().
				WithGeneration(proxyValidWithMirror.Generation).
				Valid(),
		},
	})

	proxyInvalidTwoMirrors := &contour_api_v1.HTTPProxy{
		ObjectMeta: metav1.ObjectMeta{
			Name:      "www",
			Namespace: fixture.ServiceRootsKuard.Namespace,
		},
		Spec: contour_api_v1.HTTPProxySpec{
			VirtualHost: &contour_api_v1.VirtualHost{
				Fqdn: "example.com",
			},
			Routes: []contour_api_v1.Route{{
				Services: []contour_api_v1.Service{{
					Name: fixture.ServiceRootsKuard.Name,
					Port: 8080,
				}, {
					Name:   fixture.ServiceRootsKuard.Name,
					Port:   8080,
					Mirror: true,
				}, {
					Name:   fixture.ServiceRootsKuard.Name,
					Port:   8080,
					Mirror: true,
				}},
			}},
		},
	}

	run(t, "proxy with two mirrors", testcase{
		objs: []interface{}{proxyInvalidTwoMirrors, fixture.ServiceRootsKuard},
		want: map[types.NamespacedName]contour_api_v1.DetailedCondition{
			{Name: proxyInvalidTwoMirrors.Name, Namespace: proxyInvalidTwoMirrors.Namespace}: fixture.NewValidCondition().
				WithGeneration(proxyInvalidTwoMirrors.Generation).
				WithError(contour_api_v1.ConditionTypeServiceError, "OnlyOneMirror", "only one service per route may be nominated as mirror"),
		},
	})

	proxyInvalidDuplicateMatchConditionHeaders := &contour_api_v1.HTTPProxy{
		ObjectMeta: metav1.ObjectMeta{
			Namespace: "roots",
			Name:      "example",
		},
		Spec: contour_api_v1.HTTPProxySpec{
			VirtualHost: &contour_api_v1.VirtualHost{
				Fqdn: "example.com",
			},
			Routes: []contour_api_v1.Route{{
				Conditions: []contour_api_v1.MatchCondition{{
					Prefix: "/foo",
				}, {
					Header: &contour_api_v1.HeaderMatchCondition{
						Name:  "x-header",
						Exact: "abc",
					},
				}, {
					Header: &contour_api_v1.HeaderMatchCondition{
						Name:  "x-header",
						Exact: "1234",
					},
				}},
				Services: []contour_api_v1.Service{{
					Name: "home",
					Port: 8080,
				}},
			}},
		},
	}

	run(t, "duplicate route condition headers", testcase{
		objs: []interface{}{proxyInvalidDuplicateMatchConditionHeaders, fixture.ServiceRootsHome},
		want: map[types.NamespacedName]contour_api_v1.DetailedCondition{
			{Name: proxyInvalidDuplicateMatchConditionHeaders.Name, Namespace: proxyInvalidDuplicateMatchConditionHeaders.Namespace}: fixture.NewValidCondition().
				WithGeneration(proxyInvalidDuplicateMatchConditionHeaders.Generation).
				WithError(contour_api_v1.ConditionTypeRouteError, "HeaderMatchConditionsNotValid", "cannot specify duplicate header 'exact match' conditions in the same route"),
		},
	})

	proxyInvalidDuplicateIncludeCondtionHeaders := &contour_api_v1.HTTPProxy{
		ObjectMeta: metav1.ObjectMeta{
			Namespace: "roots",
			Name:      "example",
		},
		Spec: contour_api_v1.HTTPProxySpec{
			VirtualHost: &contour_api_v1.VirtualHost{
				Fqdn: "example.com",
			},
			Includes: []contour_api_v1.Include{{
				Name:      "delegated",
				Namespace: "roots",
				Conditions: []contour_api_v1.MatchCondition{{
					Prefix: "/foo",
				}, {
					Header: &contour_api_v1.HeaderMatchCondition{
						Name:  "x-header",
						Exact: "abc",
					},
				}, {
					Header: &contour_api_v1.HeaderMatchCondition{
						Name:  "x-header",
						Exact: "1234",
					},
				}},
			}},
			Routes: []contour_api_v1.Route{{
				Services: []contour_api_v1.Service{{
					Name: "home",
					Port: 8080,
				}},
			}},
		},
	}
	proxyValidDelegatedRoots := &contour_api_v1.HTTPProxy{
		ObjectMeta: metav1.ObjectMeta{
			Namespace: "roots",
			Name:      "delegated",
		},
		Spec: contour_api_v1.HTTPProxySpec{
			Routes: []contour_api_v1.Route{{
				Services: []contour_api_v1.Service{{
					Name: "home",
					Port: 8080,
				}},
			}},
		},
	}

	run(t, "duplicate include condition headers", testcase{
		objs: []interface{}{proxyInvalidDuplicateIncludeCondtionHeaders, proxyValidDelegatedRoots, fixture.ServiceRootsHome},
		want: map[types.NamespacedName]contour_api_v1.DetailedCondition{
			{Name: proxyInvalidDuplicateIncludeCondtionHeaders.Name,
				Namespace: proxyInvalidDuplicateIncludeCondtionHeaders.Namespace}: fixture.NewValidCondition().
				WithGeneration(proxyInvalidDuplicateIncludeCondtionHeaders.Generation).Valid(),
			{Name: proxyValidDelegatedRoots.Name,
				Namespace: proxyValidDelegatedRoots.Namespace}: fixture.NewValidCondition().
				WithGeneration(proxyValidDelegatedRoots.Generation).
				WithError(contour_api_v1.ConditionTypeRouteError, "HeaderMatchConditionsNotValid", "cannot specify duplicate header 'exact match' conditions in the same route"),
		},
	})

	proxyInvalidRouteConditionHeaders := &contour_api_v1.HTTPProxy{
		ObjectMeta: metav1.ObjectMeta{
			Namespace: "roots",
			Name:      "example",
		},
		Spec: contour_api_v1.HTTPProxySpec{
			VirtualHost: &contour_api_v1.VirtualHost{
				Fqdn: "example.com",
			},
			Routes: []contour_api_v1.Route{{
				Conditions: []contour_api_v1.MatchCondition{{
					Prefix: "/foo",
				}, {
					Header: &contour_api_v1.HeaderMatchCondition{
						Name:     "x-header",
						NotExact: "abc",
					},
				}, {
					Header: &contour_api_v1.HeaderMatchCondition{
						Name:     "x-header",
						NotExact: "1234",
					},
				}},
				Services: []contour_api_v1.Service{{
					Name: "home",
					Port: 8080,
				}},
			}},
		},
	}

	run(t, "duplicate valid route condition headers", testcase{
		objs: []interface{}{proxyInvalidRouteConditionHeaders, fixture.ServiceRootsHome},
		want: map[types.NamespacedName]contour_api_v1.DetailedCondition{
			{Name: proxyInvalidRouteConditionHeaders.Name, Namespace: proxyInvalidRouteConditionHeaders.Namespace}: fixture.NewValidCondition().
				WithGeneration(proxyInvalidRouteConditionHeaders.Generation).Valid(),
		},
	})

	proxyInvalidMultiplePrefixes := &contour_api_v1.HTTPProxy{
		ObjectMeta: metav1.ObjectMeta{
			Name:      "www",
			Namespace: fixture.ServiceRootsKuard.Namespace,
		},
		Spec: contour_api_v1.HTTPProxySpec{
			VirtualHost: &contour_api_v1.VirtualHost{
				Fqdn: "example.com",
			},
			Routes: []contour_api_v1.Route{{
				Conditions: []contour_api_v1.MatchCondition{
					{
						Prefix: "/api",
					}, {
						Prefix: "/v1",
					},
				},
				Services: []contour_api_v1.Service{{
					Name: fixture.ServiceRootsKuard.Name,
					Port: 8080,
				}},
			}},
		},
	}

	run(t, "proxy with two prefix conditions on route", testcase{
		objs: []interface{}{proxyInvalidMultiplePrefixes, fixture.ServiceRootsKuard},
		want: map[types.NamespacedName]contour_api_v1.DetailedCondition{
			{Name: proxyInvalidMultiplePrefixes.Name, Namespace: proxyInvalidMultiplePrefixes.Namespace}: fixture.NewValidCondition().
				WithGeneration(proxyInvalidMultiplePrefixes.Generation).
				WithError(contour_api_v1.ConditionTypeRouteError, "PathMatchConditionsNotValid", "route: more than one prefix is not allowed in a condition block"),
		},
	})

	proxyInvalidTwoPrefixesWithInclude := &contour_api_v1.HTTPProxy{
		ObjectMeta: metav1.ObjectMeta{
			Name:      "www",
			Namespace: fixture.ServiceRootsKuard.Namespace,
		},
		Spec: contour_api_v1.HTTPProxySpec{
			VirtualHost: &contour_api_v1.VirtualHost{
				Fqdn: "example.com",
			},
			Includes: []contour_api_v1.Include{{
				Name:      "child",
				Namespace: "teama",
				Conditions: []contour_api_v1.MatchCondition{
					{
						Prefix: "/api",
					}, {
						Prefix: "/v1",
					},
				},
			}},
			Routes: []contour_api_v1.Route{{
				Services: []contour_api_v1.Service{{
					Name: fixture.ServiceRootsKuard.Name,
					Port: 8080,
				}},
			}},
		},
	}

	proxyValidChildTeamA := &contour_api_v1.HTTPProxy{
		ObjectMeta: metav1.ObjectMeta{
			Name:      "child",
			Namespace: "teama",
		},
		Spec: contour_api_v1.HTTPProxySpec{
			Routes: []contour_api_v1.Route{{
				Services: []contour_api_v1.Service{{
					Name: fixture.ServiceRootsKuard.Name,
					Port: 8080,
				}},
			}},
		},
	}

	run(t, "proxy with two prefix conditions orphans include", testcase{
		objs: []interface{}{proxyInvalidTwoPrefixesWithInclude, proxyValidChildTeamA, fixture.ServiceRootsKuard},
		want: map[types.NamespacedName]contour_api_v1.DetailedCondition{
			{Name: proxyInvalidTwoPrefixesWithInclude.Name, Namespace: proxyInvalidTwoPrefixesWithInclude.Namespace}: fixture.NewValidCondition().
				WithGeneration(proxyInvalidTwoPrefixesWithInclude.Generation).
				WithError(contour_api_v1.ConditionTypeIncludeError, "PathMatchConditionsNotValid", "include: more than one prefix is not allowed in a condition block"),
			{Name: proxyValidChildTeamA.Name, Namespace: proxyValidChildTeamA.Namespace}: fixture.NewValidCondition().
				WithGeneration(proxyValidChildTeamA.Generation).
				Orphaned(),
		},
	})

	proxyInvalidPrefixNoSlash := &contour_api_v1.HTTPProxy{
		ObjectMeta: metav1.ObjectMeta{
			Name:      "www",
			Namespace: fixture.ServiceRootsKuard.Namespace,
		},
		Spec: contour_api_v1.HTTPProxySpec{
			VirtualHost: &contour_api_v1.VirtualHost{
				Fqdn: "example.com",
			},
			Routes: []contour_api_v1.Route{{
				Conditions: []contour_api_v1.MatchCondition{
					{
						Prefix: "api",
					},
				},
				Services: []contour_api_v1.Service{{
					Name: fixture.ServiceRootsKuard.Name,
					Port: 8080,
				}},
			}},
		},
	}

	run(t, "proxy with prefix conditions on route that does not start with slash", testcase{
		objs: []interface{}{proxyInvalidPrefixNoSlash, fixture.ServiceRootsKuard},
		want: map[types.NamespacedName]contour_api_v1.DetailedCondition{
			{Name: proxyInvalidPrefixNoSlash.Name, Namespace: proxyInvalidPrefixNoSlash.Namespace}: fixture.NewValidCondition().
				WithGeneration(proxyInvalidPrefixNoSlash.Generation).
				WithError(contour_api_v1.ConditionTypeRouteError, "PathMatchConditionsNotValid", "route: prefix conditions must start with /, api was supplied"),
		},
	})

	proxyInvalidIncludePrefixNoSlash := &contour_api_v1.HTTPProxy{
		ObjectMeta: metav1.ObjectMeta{
			Name:      "www",
			Namespace: fixture.ServiceRootsKuard.Namespace,
		},
		Spec: contour_api_v1.HTTPProxySpec{
			VirtualHost: &contour_api_v1.VirtualHost{
				Fqdn: "example.com",
			},
			Includes: []contour_api_v1.Include{{
				Name:      "child",
				Namespace: "teama",
				Conditions: []contour_api_v1.MatchCondition{
					{
						Prefix: "api",
					},
				},
			}},
			Routes: []contour_api_v1.Route{{
				Services: []contour_api_v1.Service{{
					Name: fixture.ServiceRootsKuard.Name,
					Port: 8080,
				}},
			}},
		},
	}

	run(t, "proxy with include prefix that does not start with slash", testcase{
		objs: []interface{}{proxyInvalidIncludePrefixNoSlash, proxyValidChildTeamA, fixture.ServiceRootsKuard},
		want: map[types.NamespacedName]contour_api_v1.DetailedCondition{
			{Name: proxyInvalidIncludePrefixNoSlash.Name, Namespace: proxyInvalidIncludePrefixNoSlash.Namespace}: fixture.NewValidCondition().
				WithError(contour_api_v1.ConditionTypeIncludeError, "PathMatchConditionsNotValid", "include: prefix conditions must start with /, api was supplied"),
			{Name: proxyValidChildTeamA.Name, Namespace: proxyValidChildTeamA.Namespace}: fixture.NewValidCondition().
				Orphaned(),
		},
	})

	proxyInvalidTCPProxyIncludeAndService := &contour_api_v1.HTTPProxy{
		ObjectMeta: metav1.ObjectMeta{
			Name:      "simple",
			Namespace: "roots",
		},
		Spec: contour_api_v1.HTTPProxySpec{
			VirtualHost: &contour_api_v1.VirtualHost{
				Fqdn: "passthrough.example.com",
				TLS: &contour_api_v1.TLS{
					Passthrough: true,
				},
			},
			TCPProxy: &contour_api_v1.TCPProxy{
				Include: &contour_api_v1.TCPProxyInclude{
					Name:      "foo",
					Namespace: "roots",
				},
				Services: []contour_api_v1.Service{{
					Name: fixture.ServiceRootsKuard.Name,
					Port: 8080,
				}},
			},
		},
	}

	run(t, "tcpproxy cannot specify services and include", testcase{
		objs: []interface{}{proxyInvalidTCPProxyIncludeAndService, fixture.ServiceRootsKuard},
		want: map[types.NamespacedName]contour_api_v1.DetailedCondition{
			{Name: proxyInvalidTCPProxyIncludeAndService.Name, Namespace: proxyInvalidTCPProxyIncludeAndService.Namespace}: fixture.NewValidCondition().
				WithError(contour_api_v1.ConditionTypeTCPProxyError, "NoServicesAndInclude", "cannot specify services and include in the same httpproxy"),
		},
	})

	proxyTCPNoServiceOrInclusion := &contour_api_v1.HTTPProxy{
		ObjectMeta: metav1.ObjectMeta{
			Name:      "simple",
			Namespace: "roots",
		},
		Spec: contour_api_v1.HTTPProxySpec{
			VirtualHost: &contour_api_v1.VirtualHost{
				Fqdn: "passthrough.example.com",
				TLS: &contour_api_v1.TLS{
					Passthrough: true,
				},
			},
			TCPProxy: &contour_api_v1.TCPProxy{},
		},
	}

	run(t, "tcpproxy empty", testcase{
		objs: []interface{}{proxyTCPNoServiceOrInclusion, fixture.ServiceRootsKuard},
		want: map[types.NamespacedName]contour_api_v1.DetailedCondition{
			{Name: proxyTCPNoServiceOrInclusion.Name, Namespace: proxyTCPNoServiceOrInclusion.Namespace}: fixture.NewValidCondition().
				WithError(contour_api_v1.ConditionTypeTCPProxyError, "NothingDefined", "either services or inclusion must be specified"),
		},
	})

	proxyTCPIncludesFoo := &contour_api_v1.HTTPProxy{
		ObjectMeta: metav1.ObjectMeta{
			Name:      "simple",
			Namespace: "roots",
		},
		Spec: contour_api_v1.HTTPProxySpec{
			VirtualHost: &contour_api_v1.VirtualHost{
				Fqdn: "passthrough.example.com",
				TLS: &contour_api_v1.TLS{
					Passthrough: true,
				},
			},
			TCPProxy: &contour_api_v1.TCPProxy{
				Include: &contour_api_v1.TCPProxyInclude{
					Name:      "foo",
					Namespace: fixture.ServiceRootsKuard.Namespace,
				},
			},
		},
	}

	run(t, "tcpproxy w/ missing include", testcase{
		objs: []interface{}{proxyTCPIncludesFoo, fixture.ServiceRootsKuard},
		want: map[types.NamespacedName]contour_api_v1.DetailedCondition{
			{Name: proxyTCPIncludesFoo.Name, Namespace: proxyTCPIncludesFoo.Namespace}: fixture.NewValidCondition().
				WithError(contour_api_v1.ConditionTypeTCPProxyIncludeError, "IncludeNotFound", "include roots/foo not found"),
		},
	})

	proxyValidTCPRoot := &contour_api_v1.HTTPProxy{
		ObjectMeta: metav1.ObjectMeta{
			Name:      "foo",
			Namespace: fixture.ServiceRootsKuard.Namespace,
		},
		Spec: contour_api_v1.HTTPProxySpec{
			VirtualHost: &contour_api_v1.VirtualHost{
				Fqdn: "www.example.com",
				TLS: &contour_api_v1.TLS{
					Passthrough: true,
				},
			},
			TCPProxy: &contour_api_v1.TCPProxy{
				Services: []contour_api_v1.Service{{
					Name: fixture.ServiceRootsKuard.Name,
					Port: 8080,
				}},
			},
		},
	}

	run(t, "tcpproxy includes another root", testcase{
		objs: []interface{}{proxyTCPIncludesFoo, proxyValidTCPRoot, fixture.ServiceRootsKuard},
		want: map[types.NamespacedName]contour_api_v1.DetailedCondition{
			{Name: proxyTCPIncludesFoo.Name, Namespace: proxyTCPIncludesFoo.Namespace}: fixture.NewValidCondition().
				WithError(contour_api_v1.ConditionTypeTCPProxyIncludeError, "RootIncludesRoot", "root httpproxy cannot include another root httpproxy"),
			{Name: proxyValidTCPRoot.Name, Namespace: proxyValidTCPRoot.Namespace}: fixture.NewValidCondition().Valid(),
		},
	})

	proxyTCPValidChildFoo := &contour_api_v1.HTTPProxy{
		ObjectMeta: metav1.ObjectMeta{
			Name:      "foo",
			Namespace: fixture.ServiceRootsKuard.Namespace,
		},
		Spec: contour_api_v1.HTTPProxySpec{
			TCPProxy: &contour_api_v1.TCPProxy{
				Services: []contour_api_v1.Service{{
					Name: fixture.ServiceRootsKuard.Name,
					Port: 8080,
				}},
			},
		},
	}

	run(t, "tcpproxy includes valid child", testcase{
		objs: []interface{}{proxyTCPIncludesFoo, proxyTCPValidChildFoo, fixture.ServiceRootsKuard},
		want: map[types.NamespacedName]contour_api_v1.DetailedCondition{
			{Name: proxyTCPIncludesFoo.Name, Namespace: proxyTCPIncludesFoo.Namespace}:     fixture.NewValidCondition().Valid(),
			{Name: proxyTCPValidChildFoo.Name, Namespace: proxyTCPValidChildFoo.Namespace}: fixture.NewValidCondition().Valid(),
		},
	})

	proxyInvalidConflictingIncludeConditions := &contour_api_v1.HTTPProxy{
		ObjectMeta: metav1.ObjectMeta{
			Namespace: "roots",
			Name:      "example",
		},
		Spec: contour_api_v1.HTTPProxySpec{
			VirtualHost: &contour_api_v1.VirtualHost{
				Fqdn: "example.com",
			},
			Includes: []contour_api_v1.Include{{
				Name:      "blogteama",
				Namespace: "teama",
				Conditions: []contour_api_v1.MatchCondition{{
					Prefix: "/blog",
				}},
			}, {
				Name:      "blogteamb",
				Namespace: "teamb",
				Conditions: []contour_api_v1.MatchCondition{{
					Prefix: "/blog",
				}},
			}},
			Routes: []contour_api_v1.Route{{
				Conditions: []contour_api_v1.MatchCondition{{
					Prefix: "/",
				}},
				Services: []contour_api_v1.Service{{
					Name: "home",
					Port: 8080,
				}},
			}},
		},
	}

	proxyValidBlogTeamA := &contour_api_v1.HTTPProxy{
		ObjectMeta: metav1.ObjectMeta{
			Namespace: "blogteama",
			Name:      "teama",
		},
		Spec: contour_api_v1.HTTPProxySpec{
			Routes: []contour_api_v1.Route{{
				Conditions: []contour_api_v1.MatchCondition{{
					Prefix: "/blog",
				}},
				Services: []contour_api_v1.Service{{
					Name: fixture.ServiceTeamAKuard.Name,
					Port: 8080,
				}},
			}},
		},
	}

	proxyValidBlogTeamB := &contour_api_v1.HTTPProxy{
		ObjectMeta: metav1.ObjectMeta{
			Namespace: "blogteamb",
			Name:      "teamb",
		},
		Spec: contour_api_v1.HTTPProxySpec{
			Routes: []contour_api_v1.Route{{
				Conditions: []contour_api_v1.MatchCondition{{
					Prefix: "/blog",
				}},
				Services: []contour_api_v1.Service{{
					Name: fixture.ServiceTeamBKuard.Name,
					Port: 8080,
				}},
			}},
		},
	}

	run(t, "duplicate path conditions on an include", testcase{
		objs: []interface{}{proxyInvalidConflictingIncludeConditions, proxyValidBlogTeamA, proxyValidBlogTeamB, fixture.ServiceRootsHome, fixture.ServiceTeamAKuard, fixture.ServiceTeamBKuard},
		want: map[types.NamespacedName]contour_api_v1.DetailedCondition{
			{Name: proxyInvalidConflictingIncludeConditions.Name,
				Namespace: proxyInvalidConflictingIncludeConditions.Namespace}: fixture.NewValidCondition().
				WithError(contour_api_v1.ConditionTypeIncludeError, "DuplicateMatchConditions", "duplicate conditions defined on an include"),
			{Name: proxyValidBlogTeamA.Name, Namespace: proxyValidBlogTeamA.Namespace}: fixture.NewValidCondition().
				Orphaned(),
			{Name: proxyValidBlogTeamB.Name, Namespace: proxyValidBlogTeamB.Namespace}: fixture.NewValidCondition().
				Orphaned(),
		},
	})

	proxyInvalidConflictHeaderConditions := &contour_api_v1.HTTPProxy{
		ObjectMeta: metav1.ObjectMeta{
			Namespace: "roots",
			Name:      "example",
		},
		Spec: contour_api_v1.HTTPProxySpec{
			VirtualHost: &contour_api_v1.VirtualHost{
				Fqdn: "example.com",
			},
			Includes: []contour_api_v1.Include{{
				Name:      "blogteama",
				Namespace: "teama",
				Conditions: []contour_api_v1.MatchCondition{{
					Header: &contour_api_v1.HeaderMatchCondition{
						Name:     "x-header",
						Contains: "abc",
					},
				}},
			}, {
				Name:      "blogteamb",
				Namespace: "teamb",
				Conditions: []contour_api_v1.MatchCondition{{
					Header: &contour_api_v1.HeaderMatchCondition{
						Name:     "x-header",
						Contains: "abc",
					},
				}},
			}},
			Routes: []contour_api_v1.Route{{
				Conditions: []contour_api_v1.MatchCondition{{
					Prefix: "/",
				}},
				Services: []contour_api_v1.Service{{
					Name: "home",
					Port: 8080,
				}},
			}},
		},
	}

	run(t, "duplicate header conditions on an include", testcase{
		objs: []interface{}{proxyInvalidConflictHeaderConditions, proxyValidBlogTeamA, proxyValidBlogTeamB, fixture.ServiceRootsHome, fixture.ServiceTeamAKuard, fixture.ServiceTeamBKuard},
		want: map[types.NamespacedName]contour_api_v1.DetailedCondition{
			{Name: proxyInvalidConflictHeaderConditions.Name,
				Namespace: proxyInvalidConflictHeaderConditions.Namespace}: fixture.NewValidCondition().
				WithError(contour_api_v1.ConditionTypeIncludeError, "DuplicateMatchConditions", "duplicate conditions defined on an include"),
			{Name: proxyValidBlogTeamA.Name,
				Namespace: proxyValidBlogTeamA.Namespace}: fixture.NewValidCondition().Orphaned(),
			{Name: proxyValidBlogTeamB.Name,
				Namespace: proxyValidBlogTeamB.Namespace}: fixture.NewValidCondition().Orphaned(),
		},
	})

	proxyInvalidDuplicateHeaderAndPathConditions := &contour_api_v1.HTTPProxy{
		ObjectMeta: metav1.ObjectMeta{
			Namespace: "roots",
			Name:      "example",
		},
		Spec: contour_api_v1.HTTPProxySpec{
			VirtualHost: &contour_api_v1.VirtualHost{
				Fqdn: "example.com",
			},
			Includes: []contour_api_v1.Include{{
				Name:      "blogteama",
				Namespace: "teama",
				Conditions: []contour_api_v1.MatchCondition{{
					Prefix: "/blog",
					Header: &contour_api_v1.HeaderMatchCondition{
						Name:     "x-header",
						Contains: "abc",
					},
				}},
			}, {
				Name:      "blogteamb",
				Namespace: "teamb",
				Conditions: []contour_api_v1.MatchCondition{{
					Prefix: "/blog",
					Header: &contour_api_v1.HeaderMatchCondition{
						Name:     "x-header",
						Contains: "abc",
					},
				}},
			}},
			Routes: []contour_api_v1.Route{{
				Conditions: []contour_api_v1.MatchCondition{{
					Prefix: "/",
				}},
				Services: []contour_api_v1.Service{{
					Name: "home",
					Port: 8080,
				}},
			}},
		},
	}

	run(t, "duplicate header+path conditions on an include", testcase{
		objs: []interface{}{proxyInvalidDuplicateHeaderAndPathConditions, proxyValidBlogTeamA, proxyValidBlogTeamB, fixture.ServiceRootsHome, fixture.ServiceTeamAKuard, fixture.ServiceTeamBKuard},
		want: map[types.NamespacedName]contour_api_v1.DetailedCondition{
			{Name: proxyInvalidDuplicateHeaderAndPathConditions.Name,
				Namespace: proxyInvalidDuplicateHeaderAndPathConditions.Namespace}: fixture.NewValidCondition().
				WithError(contour_api_v1.ConditionTypeIncludeError, "DuplicateMatchConditions", "duplicate conditions defined on an include"),
			{Name: proxyValidBlogTeamA.Name,
				Namespace: proxyValidBlogTeamA.Namespace}: fixture.NewValidCondition().
				Orphaned(),
			{Name: proxyValidBlogTeamB.Name,
				Namespace: proxyValidBlogTeamB.Namespace}: fixture.NewValidCondition().
				Orphaned(),
		},
	})

	proxyInvalidMissingInclude := &contour_api_v1.HTTPProxy{
		ObjectMeta: metav1.ObjectMeta{
			Namespace: "roots",
			Name:      "example",
		},
		Spec: contour_api_v1.HTTPProxySpec{
			VirtualHost: &contour_api_v1.VirtualHost{
				Fqdn: "example.com",
			},
			Includes: []contour_api_v1.Include{{
				Name: "child",
			}},
		},
	}

	run(t, "httpproxy w/ missing include", testcase{
		objs: []interface{}{proxyInvalidMissingInclude, fixture.ServiceRootsKuard},
		want: map[types.NamespacedName]contour_api_v1.DetailedCondition{
			{Name: proxyInvalidMissingInclude.Name, Namespace: proxyInvalidMissingInclude.Namespace}: fixture.NewValidCondition().
				WithError(contour_api_v1.ConditionTypeIncludeError, "IncludeNotFound", "include roots/child not found"),
		},
	})

	proxyTCPInvalidMissingService := &contour_api_v1.HTTPProxy{
		ObjectMeta: metav1.ObjectMeta{
			Name:      "missing-tcp-proxy-service",
			Namespace: fixture.ServiceRootsKuard.Namespace,
		},
		Spec: contour_api_v1.HTTPProxySpec{
			VirtualHost: &contour_api_v1.VirtualHost{
				Fqdn: "tcpproxy.example.com",
				TLS: &contour_api_v1.TLS{
					Passthrough: true,
				},
			},
			TCPProxy: &contour_api_v1.TCPProxy{
				Services: []contour_api_v1.Service{{
					Name: "not-found",
					Port: 8080,
				}},
			},
		},
	}

	run(t, "httpproxy w/ tcpproxy w/ missing service", testcase{
		objs: []interface{}{proxyTCPInvalidMissingService},
		want: map[types.NamespacedName]contour_api_v1.DetailedCondition{
			{Name: proxyTCPInvalidMissingService.Name, Namespace: proxyTCPInvalidMissingService.Namespace}: fixture.NewValidCondition().
				WithError(contour_api_v1.ConditionTypeTCPProxyError, "UnresolvedServiceRef", `Spec.TCPProxy unresolved service reference: service "roots/not-found" not found`),
		},
	})

	proxyTCPInvalidPortNotMatched := &contour_api_v1.HTTPProxy{
		ObjectMeta: metav1.ObjectMeta{
			Name:      "tcp-proxy-service-missing-port",
			Namespace: fixture.ServiceRootsKuard.Namespace,
		},
		Spec: contour_api_v1.HTTPProxySpec{
			VirtualHost: &contour_api_v1.VirtualHost{
				Fqdn: "tcpproxy.example.com",
				TLS: &contour_api_v1.TLS{
					Passthrough: true,
				},
			},
			TCPProxy: &contour_api_v1.TCPProxy{
				Services: []contour_api_v1.Service{{
					Name: fixture.ServiceRootsKuard.Name,
					Port: 9999,
				}},
			},
		},
	}

	run(t, "httpproxy w/ tcpproxy w/ service missing port", testcase{
		objs: []interface{}{proxyTCPInvalidPortNotMatched, fixture.ServiceRootsKuard},
		want: map[types.NamespacedName]contour_api_v1.DetailedCondition{
			{Name: proxyTCPInvalidPortNotMatched.Name, Namespace: proxyTCPInvalidPortNotMatched.Namespace}: fixture.NewValidCondition().
				WithError(contour_api_v1.ConditionTypeTCPProxyError, "UnresolvedServiceRef", `Spec.TCPProxy unresolved service reference: port "9999" on service "roots/kuard" not matched`),
		},
	})

	proxyTCPInvalidMissingTLS := &contour_api_v1.HTTPProxy{
		ObjectMeta: metav1.ObjectMeta{
			Name:      "missing-tls",
			Namespace: fixture.ServiceRootsKuard.Namespace,
		},
		Spec: contour_api_v1.HTTPProxySpec{
			VirtualHost: &contour_api_v1.VirtualHost{
				Fqdn: "tcpproxy.example.com",
			},
			TCPProxy: &contour_api_v1.TCPProxy{
				Services: []contour_api_v1.Service{{
					Name: fixture.ServiceRootsKuard.Name,
					Port: 8080,
				}},
			},
		},
	}

	run(t, "httpproxy w/ tcpproxy missing tls", testcase{
		objs: []interface{}{proxyTCPInvalidMissingTLS},
		want: map[types.NamespacedName]contour_api_v1.DetailedCondition{
			{Name: proxyTCPInvalidMissingTLS.Name, Namespace: proxyTCPInvalidMissingTLS.Namespace}: fixture.NewValidCondition().
				WithError(contour_api_v1.ConditionTypeTCPProxyError, "TLSMustBeConfigured", "Spec.TCPProxy requires that either Spec.TLS.Passthrough or Spec.TLS.SecretName be set"),
		},
	})

	proxyInvalidMissingServiceWithTCPProxy := &contour_api_v1.HTTPProxy{
		ObjectMeta: metav1.ObjectMeta{
			Name:      "missing-route-service",
			Namespace: fixture.ServiceRootsKuard.Namespace,
		},
		Spec: contour_api_v1.HTTPProxySpec{
			VirtualHost: &contour_api_v1.VirtualHost{
				Fqdn: "tcpproxy.example.com",
				TLS: &contour_api_v1.TLS{
					SecretName: fixture.SecretRootsCert.Name,
				},
			},
			Routes: []contour_api_v1.Route{{
				Services: []contour_api_v1.Service{
					{Name: "missing", Port: 9000},
				},
			}},
			TCPProxy: &contour_api_v1.TCPProxy{
				Services: []contour_api_v1.Service{{
					Name: fixture.ServiceRootsKuard.Name,
					Port: 8080,
				}},
			},
		},
	}

	run(t, "httpproxy w/ tcpproxy missing service", testcase{
		objs: []interface{}{fixture.SecretRootsCert, fixture.ServiceRootsKuard, proxyInvalidMissingServiceWithTCPProxy},
		want: map[types.NamespacedName]contour_api_v1.DetailedCondition{
			{Name: proxyInvalidMissingServiceWithTCPProxy.Name, Namespace: proxyInvalidMissingServiceWithTCPProxy.Namespace}: fixture.NewValidCondition().
				WithError(contour_api_v1.ConditionTypeServiceError, "ServiceUnresolvedReference", `Spec.Routes unresolved service reference: service "roots/missing" not found`),
		},
	})

	proxyRoutePortNotMatchedWithTCP := &contour_api_v1.HTTPProxy{
		ObjectMeta: metav1.ObjectMeta{
			Name:      "missing-route-service-port",
			Namespace: fixture.ServiceRootsKuard.Namespace,
		},
		Spec: contour_api_v1.HTTPProxySpec{
			VirtualHost: &contour_api_v1.VirtualHost{
				Fqdn: "tcpproxy.example.com",
				TLS: &contour_api_v1.TLS{
					SecretName: fixture.SecretRootsCert.Name,
				},
			},
			Routes: []contour_api_v1.Route{{
				Services: []contour_api_v1.Service{
					{Name: fixture.ServiceRootsKuard.Name, Port: 9999},
				},
			}},
			TCPProxy: &contour_api_v1.TCPProxy{
				Services: []contour_api_v1.Service{{
					Name: fixture.ServiceRootsKuard.Name,
					Port: 8080,
				}},
			},
		},
	}

	run(t, "tcpproxy route unmatched service port", testcase{
		objs: []interface{}{fixture.SecretRootsCert, fixture.ServiceRootsKuard, proxyRoutePortNotMatchedWithTCP},
		want: map[types.NamespacedName]contour_api_v1.DetailedCondition{
			{Name: proxyRoutePortNotMatchedWithTCP.Name, Namespace: proxyRoutePortNotMatchedWithTCP.Namespace}: fixture.NewValidCondition().
				WithError(contour_api_v1.ConditionTypeServiceError, "ServiceUnresolvedReference", `Spec.Routes unresolved service reference: port "9999" on service "roots/kuard" not matched`),
		},
	})

	proxyTCPValidIncludeChild := &contour_api_v1.HTTPProxy{
		ObjectMeta: metav1.ObjectMeta{
			Name:      "validtcpproxy",
			Namespace: fixture.ServiceRootsKuard.Namespace,
		},
		Spec: contour_api_v1.HTTPProxySpec{
			VirtualHost: &contour_api_v1.VirtualHost{
				Fqdn: "tcpproxy.example.com",
				TLS: &contour_api_v1.TLS{
					SecretName: fixture.SecretRootsCert.Name,
				},
			},
			TCPProxy: &contour_api_v1.TCPProxy{
				Include: &contour_api_v1.TCPProxyInclude{
					Name:      "child",
					Namespace: fixture.ServiceRootsKuard.Namespace,
				},
			},
		},
	}

	proxyTCPValidIncludesChild := &contour_api_v1.HTTPProxy{
		ObjectMeta: metav1.ObjectMeta{
			Name:      "validtcpproxy",
			Namespace: fixture.ServiceRootsKuard.Namespace,
		},
		Spec: contour_api_v1.HTTPProxySpec{
			VirtualHost: &contour_api_v1.VirtualHost{
				Fqdn: "tcpproxy.example.com",
				TLS: &contour_api_v1.TLS{
					SecretName: fixture.SecretRootsCert.Name,
				},
			},
			TCPProxy: &contour_api_v1.TCPProxy{
				IncludesDeprecated: &contour_api_v1.TCPProxyInclude{
					Name:      "child",
					Namespace: fixture.ServiceRootsKuard.Namespace,
				},
			},
		},
	}

	proxyTCPValidChild := &contour_api_v1.HTTPProxy{
		ObjectMeta: metav1.ObjectMeta{
			Name:      "child",
			Namespace: fixture.ServiceRootsKuard.Namespace,
		},
		Spec: contour_api_v1.HTTPProxySpec{
			TCPProxy: &contour_api_v1.TCPProxy{
				Services: []contour_api_v1.Service{{
					Name: fixture.ServiceRootsKuard.Name,
					Port: 8080,
				}},
			},
		},
	}

	run(t, "valid HTTPProxy.TCPProxy - plural", testcase{
		objs: []interface{}{proxyTCPValidIncludesChild, proxyTCPValidChild, fixture.ServiceRootsKuard, fixture.SecretRootsCert},
		want: map[types.NamespacedName]contour_api_v1.DetailedCondition{
			{Name: proxyTCPValidIncludesChild.Name,
				Namespace: proxyTCPValidIncludesChild.Namespace}: fixture.NewValidCondition().Valid(),
			{Name: proxyTCPValidChild.Name,
				Namespace: proxyTCPValidChild.Namespace}: fixture.NewValidCondition().Valid(),
		},
	})

	run(t, "valid HTTPProxy.TCPProxy", testcase{
		objs: []interface{}{proxyTCPValidIncludeChild, proxyTCPValidChild, fixture.ServiceRootsKuard, fixture.SecretRootsCert},
		want: map[types.NamespacedName]contour_api_v1.DetailedCondition{
			{Name: proxyTCPValidIncludeChild.Name,
				Namespace: proxyTCPValidIncludeChild.Namespace}: fixture.NewValidCondition().Valid(),
			{Name: proxyTCPValidChild.Name,
				Namespace: proxyTCPValidChild.Namespace}: fixture.NewValidCondition().Valid(),
		},
	})

	// issue 2309
	proxyInvalidNoServices := &contour_api_v1.HTTPProxy{
		ObjectMeta: metav1.ObjectMeta{
			Name:      "missing-service",
			Namespace: fixture.ServiceRootsKuard.Namespace,
		},
		Spec: contour_api_v1.HTTPProxySpec{
			VirtualHost: &contour_api_v1.VirtualHost{
				Fqdn: "missing-service.example.com",
			},
			Routes: []contour_api_v1.Route{{
				Conditions: []contour_api_v1.MatchCondition{{
					Prefix: "/",
				}},
				Services: nil, // missing
			}},
		},
	}

	run(t, "invalid HTTPProxy due to empty route.service", testcase{
		objs: []interface{}{proxyInvalidNoServices, fixture.ServiceRootsKuard},
		want: map[types.NamespacedName]contour_api_v1.DetailedCondition{
			{Name: proxyInvalidNoServices.Name, Namespace: proxyInvalidNoServices.Namespace}: fixture.NewValidCondition().
				WithError(contour_api_v1.ConditionTypeRouteError, "NoServicesPresent", "route.services must have at least one entry"),
		},
	})

	fallbackCertificate := &contour_api_v1.HTTPProxy{
		ObjectMeta: metav1.ObjectMeta{
			Namespace: "roots",
			Name:      "example",
		},
		Spec: contour_api_v1.HTTPProxySpec{
			VirtualHost: &contour_api_v1.VirtualHost{
				Fqdn: "example.com",
				TLS: &contour_api_v1.TLS{
					SecretName:                "ssl-cert",
					EnableFallbackCertificate: true,
				},
			},
			Routes: []contour_api_v1.Route{{
				Conditions: []contour_api_v1.MatchCondition{{
					Prefix: "/foo",
				}},
				Services: []contour_api_v1.Service{{
					Name: "home",
					Port: 8080,
				}},
			}},
		},
	}

	run(t, "invalid fallback certificate passed to contour", testcase{
		fallbackCertificate: &types.NamespacedName{
			Name:      "invalid",
			Namespace: "invalid",
		},
		objs: []interface{}{fallbackCertificate, fixture.SecretRootsFallback, fixture.SecretRootsCert, fixture.ServiceRootsHome},
		want: map[types.NamespacedName]contour_api_v1.DetailedCondition{
			{Name: fallbackCertificate.Name,
				Namespace: fallbackCertificate.Namespace}: fixture.NewValidCondition().
				WithError(contour_api_v1.ConditionTypeTLSError, "FallbackNotValid", `Spec.Virtualhost.TLS Secret "invalid/invalid" fallback certificate is invalid: Secret not found`),
		},
	})

	run(t, "fallback certificate requested but cert not configured in contour", testcase{
		objs: []interface{}{fallbackCertificate, fixture.SecretRootsFallback, fixture.SecretRootsCert, fixture.ServiceRootsHome},
		want: map[types.NamespacedName]contour_api_v1.DetailedCondition{
			{Name: fallbackCertificate.Name,
				Namespace: fallbackCertificate.Namespace}: fixture.NewValidCondition().
				WithError(contour_api_v1.ConditionTypeTLSError, "FallbackNotPresent", "Spec.Virtualhost.TLS enabled fallback but the fallback Certificate Secret is not configured in Contour configuration file"),
		},
	})

	fallbackCertificateWithClientValidationNoCA := &contour_api_v1.HTTPProxy{
		ObjectMeta: metav1.ObjectMeta{
			Namespace: "roots",
			Name:      "example",
		},
		Spec: contour_api_v1.HTTPProxySpec{
			VirtualHost: &contour_api_v1.VirtualHost{
				Fqdn: "example.com",
				TLS: &contour_api_v1.TLS{
					SecretName:       "ssl-cert",
					ClientValidation: &contour_api_v1.DownstreamValidation{},
				},
			},
			Routes: []contour_api_v1.Route{{
				Conditions: []contour_api_v1.MatchCondition{{
					Prefix: "/foo",
				}},
				Services: []contour_api_v1.Service{{
					Name: "home",
					Port: 8080,
				}},
			}},
		},
	}

	run(t, "clientValidation missing CA", testcase{
		objs: []interface{}{fallbackCertificateWithClientValidationNoCA, fixture.SecretRootsFallback, fixture.SecretRootsCert, fixture.ServiceRootsHome},
		want: map[types.NamespacedName]contour_api_v1.DetailedCondition{
			{Name: fallbackCertificateWithClientValidationNoCA.Name,
				Namespace: fallbackCertificateWithClientValidationNoCA.Namespace}: fixture.NewValidCondition().
				WithError(contour_api_v1.ConditionTypeTLSError, "ClientValidationInvalid", "Spec.VirtualHost.TLS client validation is invalid: CA Secret must be specified"),
		},
	})

	fallbackCertificateWithClientValidation := &contour_api_v1.HTTPProxy{
		ObjectMeta: metav1.ObjectMeta{
			Namespace: "roots",
			Name:      "example",
		},
		Spec: contour_api_v1.HTTPProxySpec{
			VirtualHost: &contour_api_v1.VirtualHost{
				Fqdn: "example.com",
				TLS: &contour_api_v1.TLS{
					SecretName:                "ssl-cert",
					EnableFallbackCertificate: true,
					ClientValidation: &contour_api_v1.DownstreamValidation{
						CACertificate: "something",
					},
				},
			},
			Routes: []contour_api_v1.Route{{
				Conditions: []contour_api_v1.MatchCondition{{
					Prefix: "/foo",
				}},
				Services: []contour_api_v1.Service{{
					Name: "home",
					Port: 8080,
				}},
			}},
		},
	}

	run(t, "fallback certificate requested and clientValidation also configured", testcase{
		objs: []interface{}{fallbackCertificateWithClientValidation, fixture.SecretRootsFallback, fixture.SecretRootsCert, fixture.ServiceRootsHome},
		want: map[types.NamespacedName]contour_api_v1.DetailedCondition{
			{Name: fallbackCertificateWithClientValidation.Name,
				Namespace: fallbackCertificateWithClientValidation.Namespace}: fixture.NewValidCondition().
				WithError(contour_api_v1.ConditionTypeTLSError, "TLSIncompatibleFeatures", "Spec.Virtualhost.TLS fallback & client validation are incompatible"),
		},
	})

	tlsPassthroughAndValidation := &contour_api_v1.HTTPProxy{
		ObjectMeta: metav1.ObjectMeta{
			Name:      "invalid",
			Namespace: fixture.ServiceRootsKuard.Namespace,
		},
		Spec: contour_api_v1.HTTPProxySpec{
			VirtualHost: &contour_api_v1.VirtualHost{
				Fqdn: "tcpproxy.example.com",
				TLS: &contour_api_v1.TLS{
					Passthrough: true,
					ClientValidation: &contour_api_v1.DownstreamValidation{
						CACertificate: "aCAcert",
					},
				},
			},
			TCPProxy: &contour_api_v1.TCPProxy{},
		},
	}

	run(t, "passthrough and client auth are incompatible tlsPassthroughAndValidation", testcase{
		objs: []interface{}{fixture.SecretRootsCert, tlsPassthroughAndValidation},
		want: map[types.NamespacedName]contour_api_v1.DetailedCondition{
			{Name: tlsPassthroughAndValidation.Name, Namespace: tlsPassthroughAndValidation.Namespace}: fixture.NewValidCondition().
				WithError(contour_api_v1.ConditionTypeTLSError, "TLSIncompatibleFeatures", "Spec.VirtualHost.TLS passthrough cannot be combined with tls.clientValidation"),
		},
	})

	tlsPassthroughAndSecretName := &contour_api_v1.HTTPProxy{
		ObjectMeta: metav1.ObjectMeta{
			Name:      "invalid",
			Namespace: fixture.ServiceRootsKuard.Namespace,
		},
		Spec: contour_api_v1.HTTPProxySpec{
			VirtualHost: &contour_api_v1.VirtualHost{
				Fqdn: "tcpproxy.example.com",
				TLS: &contour_api_v1.TLS{
					Passthrough: true,
					SecretName:  fixture.SecretRootsCert.Name,
				},
			},
			TCPProxy: &contour_api_v1.TCPProxy{},
		},
	}

	run(t, "tcpproxy with TLS passthrough and secret name both specified", testcase{
		objs: []interface{}{
			fixture.SecretRootsCert,
			tlsPassthroughAndSecretName,
		},
		want: map[types.NamespacedName]contour_api_v1.DetailedCondition{
			{Name: "invalid", Namespace: fixture.ServiceRootsKuard.Namespace}: fixture.NewValidCondition().
				WithError(contour_api_v1.ConditionTypeTLSError, "TLSConfigNotValid", "Spec.VirtualHost.TLS: both Passthrough and SecretName were specified"),
		},
	})

	tlsNoPassthroughOrSecretName := &contour_api_v1.HTTPProxy{
		ObjectMeta: metav1.ObjectMeta{
			Name:      "invalid",
			Namespace: fixture.ServiceRootsKuard.Namespace,
		},
		Spec: contour_api_v1.HTTPProxySpec{
			VirtualHost: &contour_api_v1.VirtualHost{
				Fqdn: "tcpproxy.example.com",
				TLS: &contour_api_v1.TLS{
					Passthrough: false,
					SecretName:  "",
				},
			},
			TCPProxy: &contour_api_v1.TCPProxy{},
		},
	}

	run(t, "httpproxy w/ tcpproxy with neither TLS passthrough nor secret name specified", testcase{
		objs: []interface{}{
			fixture.SecretRootsCert,
			tlsNoPassthroughOrSecretName,
		},
		want: map[types.NamespacedName]contour_api_v1.DetailedCondition{
			{Name: "invalid", Namespace: fixture.ServiceRootsKuard.Namespace}: fixture.NewValidCondition().
				WithError(contour_api_v1.ConditionTypeTLSError, "TLSConfigNotValid", "Spec.VirtualHost.TLS: neither Passthrough nor SecretName were specified"),
		},
	})

	emptyProxy := &contour_api_v1.HTTPProxy{
		ObjectMeta: metav1.ObjectMeta{
			Name:      "empty",
			Namespace: "roots",
		},
		Spec: contour_api_v1.HTTPProxySpec{
			VirtualHost: &contour_api_v1.VirtualHost{
				Fqdn: "example.com",
			},
		},
	}

	run(t, "proxy with no routes, includes, or tcpproxy is invalid", testcase{
		objs: []interface{}{emptyProxy},
		want: map[types.NamespacedName]contour_api_v1.DetailedCondition{
			{Name: emptyProxy.Name, Namespace: emptyProxy.Namespace}: fixture.NewValidCondition().
				WithError(contour_api_v1.ConditionTypeSpecError, "NothingDefined", "HTTPProxy.Spec must have at least one Route, Include, or a TCPProxy"),
		},
	})

	invalidRequestHeadersPolicyService := &contour_api_v1.HTTPProxy{
		ObjectMeta: metav1.ObjectMeta{
			Name:      "invalidRHPService",
			Namespace: fixture.ServiceRootsKuard.Namespace,
		},
		Spec: contour_api_v1.HTTPProxySpec{
			VirtualHost: &contour_api_v1.VirtualHost{
				Fqdn: "example.com",
			},
			Routes: []contour_api_v1.Route{{
				Services: []contour_api_v1.Service{
					{
						Name: fixture.ServiceRootsKuard.Name,
						Port: 8080,
						RequestHeadersPolicy: &contour_api_v1.HeadersPolicy{
							Set: []contour_api_v1.HeaderValue{{
								Name:  "Host",
								Value: "external.com",
							}},
						},
					},
				},
			}},
		},
	}

	run(t, "requestHeadersPolicy, Host header invalid on Service", testcase{
		objs: []interface{}{invalidRequestHeadersPolicyService, fixture.ServiceRootsKuard},
		want: map[types.NamespacedName]contour_api_v1.DetailedCondition{
			{Name: invalidRequestHeadersPolicyService.Name, Namespace: invalidRequestHeadersPolicyService.Namespace}: fixture.NewValidCondition().
				WithError(contour_api_v1.ConditionTypeServiceError, "RequestHeadersPolicyInvalid", `rewriting "Host" header is not supported on request headers`),
		},
	})

	invalidResponseHeadersPolicyService := &contour_api_v1.HTTPProxy{
		ObjectMeta: metav1.ObjectMeta{
			Name:      "invalidRHPService",
			Namespace: fixture.ServiceRootsKuard.Namespace,
		},
		Spec: contour_api_v1.HTTPProxySpec{
			VirtualHost: &contour_api_v1.VirtualHost{
				Fqdn: "example.com",
			},
			Routes: []contour_api_v1.Route{{
				Services: []contour_api_v1.Service{
					{
						Name: fixture.ServiceRootsKuard.Name,
						Port: 8080,
						ResponseHeadersPolicy: &contour_api_v1.HeadersPolicy{
							Set: []contour_api_v1.HeaderValue{{
								Name:  "Host",
								Value: "external.com",
							}},
						},
					},
				},
			}},
		},
	}

	run(t, "responseHeadersPolicy, Host header invalid on Service", testcase{
		objs: []interface{}{invalidResponseHeadersPolicyService, fixture.ServiceRootsKuard},
		want: map[types.NamespacedName]contour_api_v1.DetailedCondition{
			{Name: invalidResponseHeadersPolicyService.Name, Namespace: invalidResponseHeadersPolicyService.Namespace}: fixture.NewValidCondition().
				WithError(contour_api_v1.ConditionTypeServiceError, "ResponseHeadersPolicyInvalid", `rewriting "Host" header is not supported on response headers`),
		},
	})

	invalidResponseHeadersPolicyRoute := &contour_api_v1.HTTPProxy{
		ObjectMeta: metav1.ObjectMeta{
			Name:      "invalidRHPRoute",
			Namespace: fixture.ServiceRootsKuard.Namespace,
		},
		Spec: contour_api_v1.HTTPProxySpec{
			VirtualHost: &contour_api_v1.VirtualHost{
				Fqdn: "example.com",
			},
			Routes: []contour_api_v1.Route{{
				Services: []contour_api_v1.Service{
					{
						Name: fixture.ServiceRootsKuard.Name,
						Port: 8080,
					},
				},
				ResponseHeadersPolicy: &contour_api_v1.HeadersPolicy{
					Set: []contour_api_v1.HeaderValue{{
						Name:  "Host",
						Value: "external.com",
					}},
				},
			}},
		},
	}

	run(t, "responseHeadersPolicy, Host header invalid on Route", testcase{
		objs: []interface{}{invalidResponseHeadersPolicyRoute, fixture.ServiceRootsKuard},
		want: map[types.NamespacedName]contour_api_v1.DetailedCondition{
			{Name: invalidResponseHeadersPolicyRoute.Name, Namespace: invalidResponseHeadersPolicyRoute.Namespace}: fixture.NewValidCondition().
				WithError(contour_api_v1.ConditionTypeRouteError, "ResponseHeaderPolicyInvalid", `rewriting "Host" header is not supported on response headers`),
		},
	})

	proxyAuthFallback := fixture.NewProxy("roots/fallback-incompat").
		WithSpec(contour_api_v1.HTTPProxySpec{
			VirtualHost: &contour_api_v1.VirtualHost{
				Fqdn: "invalid.com",
				TLS: &contour_api_v1.TLS{
					SecretName:                "ssl-cert",
					EnableFallbackCertificate: true,
				},
				Authorization: &contour_api_v1.AuthorizationServer{
					ExtensionServiceRef: contour_api_v1.ExtensionServiceReference{
						Namespace: "auth",
						Name:      "extension",
					},
				},
			},
			Routes: []contour_api_v1.Route{{
				Services: []contour_api_v1.Service{{Name: "app-server", Port: 80}},
			}},
		})

	run(t, "fallback and client auth is invalid", testcase{
		objs: []interface{}{fixture.SecretRootsCert, proxyAuthFallback},
		want: map[types.NamespacedName]contour_api_v1.DetailedCondition{
			{Name: proxyAuthFallback.Name, Namespace: proxyAuthFallback.Namespace}: fixture.NewValidCondition().
				WithError(contour_api_v1.ConditionTypeTLSError, "TLSIncompatibleFeatures", "Spec.Virtualhost.TLS fallback & client authorization are incompatible"),
		},
	})

	invalidResponseTimeout := &contour_api_v1.HTTPProxy{
		ObjectMeta: metav1.ObjectMeta{
			Namespace: fixture.ServiceRootsKuard.Namespace,
			Name:      "invalid-timeouts",
		},
		Spec: contour_api_v1.HTTPProxySpec{
			VirtualHost: &contour_api_v1.VirtualHost{
				Fqdn: "example.com",
			},
			Routes: []contour_api_v1.Route{
				{
					Services: []contour_api_v1.Service{
						{
							Name: fixture.ServiceRootsKuard.Name,
						},
					},
					TimeoutPolicy: &contour_api_v1.TimeoutPolicy{
						Response: "invalid-val",
					},
				},
			},
		},
	}

	run(t, "proxy with invalid response timeout value is invalid", testcase{
		objs: []interface{}{invalidResponseTimeout, fixture.ServiceRootsKuard},
		want: map[types.NamespacedName]contour_api_v1.DetailedCondition{
			{
				Name:      invalidResponseTimeout.Name,
				Namespace: invalidResponseTimeout.Namespace,
			}: fixture.NewValidCondition().WithError(contour_api_v1.ConditionTypeRouteError, "TimeoutPolicyNotValid",
				`route.timeoutPolicy failed to parse: error parsing response timeout: unable to parse timeout string "invalid-val": time: invalid duration "invalid-val"`),
		},
	})

	invalidIdleTimeout := &contour_api_v1.HTTPProxy{
		ObjectMeta: metav1.ObjectMeta{
			Namespace: fixture.ServiceRootsKuard.Namespace,
			Name:      "invalid-timeouts",
		},
		Spec: contour_api_v1.HTTPProxySpec{
			VirtualHost: &contour_api_v1.VirtualHost{
				Fqdn: "example.com",
			},
			Routes: []contour_api_v1.Route{
				{
					Services: []contour_api_v1.Service{
						{
							Name: fixture.ServiceRootsKuard.Name,
						},
					},
					TimeoutPolicy: &contour_api_v1.TimeoutPolicy{
						Idle: "invalid-val",
					},
				},
			},
		},
	}

	run(t, "proxy with invalid idle timeout value is invalid", testcase{
		objs: []interface{}{invalidIdleTimeout, fixture.ServiceRootsKuard},
		want: map[types.NamespacedName]contour_api_v1.DetailedCondition{
			{
				Name:      invalidIdleTimeout.Name,
				Namespace: invalidIdleTimeout.Namespace,
			}: fixture.NewValidCondition().WithError(contour_api_v1.ConditionTypeRouteError, "TimeoutPolicyNotValid",
				`route.timeoutPolicy failed to parse: error parsing idle timeout: unable to parse timeout string "invalid-val": time: invalid duration "invalid-val"`),
		},
	})

	// issue 3197: Fallback and passthrough HTTPProxy directive should emit a config error
	tlsPassthroughAndFallback := &contour_api_v1.HTTPProxy{
		ObjectMeta: metav1.ObjectMeta{
			Namespace:  "roots",
			Name:       "example",
			Generation: 24,
		},
		Spec: contour_api_v1.HTTPProxySpec{
			VirtualHost: &contour_api_v1.VirtualHost{
				TLS: &contour_api_v1.TLS{
					Passthrough:               true,
					EnableFallbackCertificate: true,
				},
				Fqdn: "example.com",
			},
			Routes: []contour_api_v1.Route{{
				Conditions: []contour_api_v1.MatchCondition{{
					Prefix: "/foo",
				}},
				Services: []contour_api_v1.Service{{
					Name: "home",
					Port: 8080,
				}},
			}},
		},
	}

	run(t, "TLS with passthrough and fallback cert enabled is invalid", testcase{
		objs: []interface{}{tlsPassthroughAndFallback, fixture.ServiceRootsHome},
		want: map[types.NamespacedName]contour_api_v1.DetailedCondition{
			{Name: tlsPassthroughAndFallback.Name, Namespace: tlsPassthroughAndFallback.Namespace}: fixture.NewValidCondition().
				WithGeneration(tlsPassthroughAndFallback.Generation).WithError(
				contour_api_v1.ConditionTypeTLSError, "TLSIncompatibleFeatures",
				`Spec.VirtualHost.TLS: both Passthrough and enableFallbackCertificate were specified`,
			),
		},
	})
	tlsPassthrough := &contour_api_v1.HTTPProxy{
		ObjectMeta: metav1.ObjectMeta{
			Namespace:  "roots",
			Name:       "example",
			Generation: 24,
		},
		Spec: contour_api_v1.HTTPProxySpec{
			VirtualHost: &contour_api_v1.VirtualHost{
				TLS: &contour_api_v1.TLS{
					Passthrough:               true,
					EnableFallbackCertificate: false,
				},
				Fqdn: "example.com",
			},
			Routes: []contour_api_v1.Route{{
				Conditions: []contour_api_v1.MatchCondition{{
					Prefix: "/foo",
				}},
				Services: []contour_api_v1.Service{{
					Name: "home",
					Port: 8080,
				}},
			}},
		},
	}

	run(t, "valid TLS passthrough", testcase{
		objs: []interface{}{tlsPassthrough, fixture.ServiceRootsHome},
		want: map[types.NamespacedName]contour_api_v1.DetailedCondition{
			{Name: tlsPassthrough.Name, Namespace: tlsPassthrough.Namespace}: fixture.NewValidCondition().
				WithGeneration(tlsPassthrough.Generation).
				Valid(),
		},
	})
}

func TestGatewayAPIHTTPRouteDAGStatus(t *testing.T) {

	type testcase struct {
		objs []interface{}
		want []*status.RouteConditionsUpdate
	}

	run := func(t *testing.T, desc string, tc testcase) {
		t.Helper()
		t.Run(desc, func(t *testing.T) {
			t.Helper()
			builder := Builder{
				Source: KubernetesCache{
					RootNamespaces: []string{"roots", "marketing"},
					FieldLogger:    fixture.NewTestLogger(t),
					ConfiguredGateway: types.NamespacedName{
						Namespace: "contour",
						Name:      "projectcontour",
					},
					gatewayclass: &gatewayapi_v1alpha1.GatewayClass{
						TypeMeta: metav1.TypeMeta{},
						ObjectMeta: metav1.ObjectMeta{
							Name: "test-gc",
						},
						Spec: gatewayapi_v1alpha1.GatewayClassSpec{
							Controller: "projectcontour.io/contour",
						},
						Status: gatewayapi_v1alpha1.GatewayClassStatus{
							Conditions: []metav1.Condition{
								{
									Type:   string(gatewayapi_v1alpha1.GatewayClassConditionStatusAdmitted),
									Status: metav1.ConditionTrue,
								},
							},
						},
					},
					gateway: &gatewayapi_v1alpha1.Gateway{
						ObjectMeta: metav1.ObjectMeta{
							Name:      "contour",
							Namespace: "projectcontour",
						},
						Spec: gatewayapi_v1alpha1.GatewaySpec{
							Listeners: []gatewayapi_v1alpha1.Listener{{
								Port:     80,
								Protocol: gatewayapi_v1alpha1.HTTPProtocolType,
								Routes: gatewayapi_v1alpha1.RouteBindingSelector{
									Selector: &metav1.LabelSelector{
										MatchLabels: map[string]string{
											"app": "contour",
										},
									},
									Kind: KindHTTPRoute,
								},
							}},
						},
					},
				},
				Processors: []Processor{
					&IngressProcessor{
						FieldLogger: fixture.NewTestLogger(t),
					},
					&HTTPProxyProcessor{},
					&GatewayAPIProcessor{
						FieldLogger: fixture.NewTestLogger(t),
					},
					&ListenerProcessor{},
				},
			}
			for _, o := range tc.objs {
				builder.Source.Insert(o)
			}
			dag := builder.Build()
			gotUpdates := dag.StatusCache.GetRouteUpdates()

			ops := []cmp.Option{
				cmpopts.IgnoreFields(metav1.Condition{}, "LastTransitionTime"),
				cmpopts.IgnoreFields(status.RouteConditionsUpdate{}, "ExistingConditions"),
				cmpopts.IgnoreFields(status.RouteConditionsUpdate{}, "GatewayRef"),
				cmpopts.IgnoreFields(status.RouteConditionsUpdate{}, "Generation"),
				cmpopts.IgnoreFields(status.RouteConditionsUpdate{}, "TransitionTime"),
				cmpopts.IgnoreFields(status.RouteConditionsUpdate{}, "Resource"),
				cmpopts.SortSlices(func(i, j metav1.Condition) bool {
					return i.Message < j.Message
				}),
			}

			if diff := cmp.Diff(tc.want, gotUpdates, ops...); diff != "" {
				t.Fatalf("expected: %v, got %v", tc.want, diff)
			}

		})
	}

	kuardService := &v1.Service{
		ObjectMeta: metav1.ObjectMeta{
			Name:      "kuard",
			Namespace: "default",
		},
		Spec: v1.ServiceSpec{
			Ports: []v1.ServicePort{{
				Name:       "http",
				Protocol:   "TCP",
				Port:       8080,
				TargetPort: intstr.FromInt(8080),
			}},
		},
	}

	run(t, "simple httproute", testcase{
		objs: []interface{}{
			kuardService,
			&gatewayapi_v1alpha1.HTTPRoute{
				ObjectMeta: metav1.ObjectMeta{
					Name:      "basic",
					Namespace: "default",
					Labels: map[string]string{
						"app": "contour",
					},
				},
				Spec: gatewayapi_v1alpha1.HTTPRouteSpec{
					Gateways: &gatewayapi_v1alpha1.RouteGateways{
						Allow: gatewayAllowTypePtr(gatewayapi_v1alpha1.GatewayAllowAll),
					},
					Hostnames: []gatewayapi_v1alpha1.Hostname{
						"test.projectcontour.io",
					},
					Rules: []gatewayapi_v1alpha1.HTTPRouteRule{{
						Matches: httpRouteMatch(gatewayapi_v1alpha1.PathMatchPrefix, "/"),
						ForwardTo: []gatewayapi_v1alpha1.HTTPRouteForwardTo{{
							ServiceName: pointer.StringPtr("kuard"),
							Port:        gatewayPort(8080),
						}},
					}},
				},
			}},
		want: []*status.RouteConditionsUpdate{{
			FullName: types.NamespacedName{Namespace: "default", Name: "basic"},
			Conditions: map[gatewayapi_v1alpha1.RouteConditionType]metav1.Condition{
				gatewayapi_v1alpha1.ConditionRouteAdmitted: {
					Type:    string(gatewayapi_v1alpha1.ConditionRouteAdmitted),
					Status:  contour_api_v1.ConditionTrue,
					Reason:  string(status.ValidCondition),
					Message: "Valid HTTPRoute",
				},
			},
		}},
	})

	run(t, "invalid prefix match for httproute", testcase{
		objs: []interface{}{
			kuardService,
			&gatewayapi_v1alpha1.HTTPRoute{
				ObjectMeta: metav1.ObjectMeta{
					Name:      "basic",
					Namespace: "default",
					Labels: map[string]string{
						"app": "contour",
					},
				},
				Spec: gatewayapi_v1alpha1.HTTPRouteSpec{
					Gateways: &gatewayapi_v1alpha1.RouteGateways{
						Allow: gatewayAllowTypePtr(gatewayapi_v1alpha1.GatewayAllowAll),
					},
					Hostnames: []gatewayapi_v1alpha1.Hostname{
						"test.projectcontour.io",
					},
					Rules: []gatewayapi_v1alpha1.HTTPRouteRule{{
						Matches: []gatewayapi_v1alpha1.HTTPRouteMatch{{
							Path: &gatewayapi_v1alpha1.HTTPPathMatch{
								Type:  pathMatchTypePtr("UNKNOWN"), // <---- unknown type to break the test
								Value: pointer.StringPtr("/"),
							},
						}},
						ForwardTo: []gatewayapi_v1alpha1.HTTPRouteForwardTo{{
							ServiceName: pointer.StringPtr("kuard"),
							Port:        gatewayPort(8080),
						}},
					}},
				},
			}},
		want: []*status.RouteConditionsUpdate{{
			FullName: types.NamespacedName{Namespace: "default", Name: "basic"},
			Conditions: map[gatewayapi_v1alpha1.RouteConditionType]metav1.Condition{
				gatewayapi_v1alpha1.ConditionRouteAdmitted: {
					Type:    string(gatewayapi_v1alpha1.ConditionRouteAdmitted),
					Status:  contour_api_v1.ConditionFalse,
					Reason:  string(status.ReasonErrorsExist),
					Message: "Errors found, check other Conditions for details.",
				},
				status.ConditionNotImplemented: {
					Type:    string(status.ConditionNotImplemented),
					Status:  contour_api_v1.ConditionTrue,
					Reason:  string(status.ReasonPathMatchType),
					Message: "HTTPRoute.Spec.Rules.PathMatch: Only Prefix match type and Exact match type are supported.",
				},
			},
		}},
	})

	run(t, "regular expression match not yet supported for httproute", testcase{
		objs: []interface{}{
			kuardService,
			&gatewayapi_v1alpha1.HTTPRoute{
				ObjectMeta: metav1.ObjectMeta{
					Name:      "basic",
					Namespace: "default",
					Labels: map[string]string{
						"app": "contour",
					},
				},
				Spec: gatewayapi_v1alpha1.HTTPRouteSpec{
					Gateways: &gatewayapi_v1alpha1.RouteGateways{
						Allow: gatewayAllowTypePtr(gatewayapi_v1alpha1.GatewayAllowAll),
					},
					Hostnames: []gatewayapi_v1alpha1.Hostname{
						"test.projectcontour.io",
					},
					Rules: []gatewayapi_v1alpha1.HTTPRouteRule{{
						Matches: httpRouteMatch(gatewayapi_v1alpha1.PathMatchRegularExpression, "/"),
						ForwardTo: []gatewayapi_v1alpha1.HTTPRouteForwardTo{{
							ServiceName: pointer.StringPtr("kuard"),
							Port:        gatewayPort(8080),
						}},
					}},
				},
			}},
		want: []*status.RouteConditionsUpdate{{
			FullName: types.NamespacedName{Namespace: "default", Name: "basic"},
			Conditions: map[gatewayapi_v1alpha1.RouteConditionType]metav1.Condition{
				gatewayapi_v1alpha1.ConditionRouteAdmitted: {
					Type:    string(gatewayapi_v1alpha1.ConditionRouteAdmitted),
					Status:  contour_api_v1.ConditionFalse,
					Reason:  string(status.ReasonErrorsExist),
					Message: "Errors found, check other Conditions for details.",
				},
				status.ConditionNotImplemented: {
					Type:    string(status.ConditionNotImplemented),
					Status:  contour_api_v1.ConditionTrue,
					Reason:  string(status.ReasonPathMatchType),
					Message: "HTTPRoute.Spec.Rules.PathMatch: Only Prefix match type and Exact match type are supported.",
				},
			},
		}},
	})

	run(t, "RegularExpression header match not yet supported for httproute", testcase{
		objs: []interface{}{
			kuardService,
			&gatewayapi_v1alpha1.HTTPRoute{
				ObjectMeta: metav1.ObjectMeta{
					Name:      "basic",
					Namespace: "default",
					Labels: map[string]string{
						"app": "contour",
					},
				},
				Spec: gatewayapi_v1alpha1.HTTPRouteSpec{
					Gateways: &gatewayapi_v1alpha1.RouteGateways{
						Allow: gatewayAllowTypePtr(gatewayapi_v1alpha1.GatewayAllowAll),
					},
					Hostnames: []gatewayapi_v1alpha1.Hostname{
						"test.projectcontour.io",
					},
					Rules: []gatewayapi_v1alpha1.HTTPRouteRule{{
						Matches: []gatewayapi_v1alpha1.HTTPRouteMatch{{
							Path: &gatewayapi_v1alpha1.HTTPPathMatch{
								Type:  pathMatchTypePtr(gatewayapi_v1alpha1.PathMatchPrefix),
								Value: pointer.StringPtr("/"),
							},
							Headers: &gatewayapi_v1alpha1.HTTPHeaderMatch{
								Type:   headerMatchTypePtr(gatewayapi_v1alpha1.HeaderMatchRegularExpression), // <---- RegularExpression type not yet supported
								Values: map[string]string{"foo": "bar"},
							},
						}},
						ForwardTo: []gatewayapi_v1alpha1.HTTPRouteForwardTo{{
							ServiceName: pointer.StringPtr("kuard"),
							Port:        gatewayPort(8080),
						}},
					}},
				},
			}},
		want: []*status.RouteConditionsUpdate{{
			FullName: types.NamespacedName{Namespace: "default", Name: "basic"},
			Conditions: map[gatewayapi_v1alpha1.RouteConditionType]metav1.Condition{
				gatewayapi_v1alpha1.ConditionRouteAdmitted: {
					Type:    string(gatewayapi_v1alpha1.ConditionRouteAdmitted),
					Status:  contour_api_v1.ConditionFalse,
					Reason:  string(status.ReasonErrorsExist),
					Message: "Errors found, check other Conditions for details.",
				},
				status.ConditionNotImplemented: {
					Type:    string(status.ConditionNotImplemented),
					Status:  contour_api_v1.ConditionTrue,
					Reason:  string(status.ReasonHeaderMatchType),
					Message: "HTTPRoute.Spec.Rules.HeaderMatch: Only Exact match type is supported.",
				},
			},
		}},
	})

	run(t, "spec.tls not yet supported for httproute", testcase{
		objs: []interface{}{
			kuardService,
			&gatewayapi_v1alpha1.HTTPRoute{
				ObjectMeta: metav1.ObjectMeta{
					Name:      "basic",
					Namespace: "default",
					Labels: map[string]string{
						"app": "contour",
					},
				},
				Spec: gatewayapi_v1alpha1.HTTPRouteSpec{
					Gateways: &gatewayapi_v1alpha1.RouteGateways{
						Allow: gatewayAllowTypePtr(gatewayapi_v1alpha1.GatewayAllowAll),
					},
					Hostnames: []gatewayapi_v1alpha1.Hostname{
						"test.projectcontour.io",
					},
					TLS: &gatewayapi_v1alpha1.RouteTLSConfig{
						CertificateRef: gatewayapi_v1alpha1.LocalObjectReference{
							Group: "core",
							Kind:  "secret",
							Name:  "someSecret",
						},
					},
					Rules: []gatewayapi_v1alpha1.HTTPRouteRule{{
						Matches: httpRouteMatch(gatewayapi_v1alpha1.PathMatchPrefix, "/"),
						ForwardTo: []gatewayapi_v1alpha1.HTTPRouteForwardTo{{
							ServiceName: pointer.StringPtr("kuard"),
							Port:        gatewayPort(8080),
						}},
					}},
				},
			}},
		want: []*status.RouteConditionsUpdate{{
			FullName: types.NamespacedName{Namespace: "default", Name: "basic"},
			Conditions: map[gatewayapi_v1alpha1.RouteConditionType]metav1.Condition{
				gatewayapi_v1alpha1.ConditionRouteAdmitted: {
					Type:    string(gatewayapi_v1alpha1.ConditionRouteAdmitted),
					Status:  contour_api_v1.ConditionFalse,
					Reason:  string(status.ReasonErrorsExist),
					Message: "Errors found, check other Conditions for details.",
				},
				status.ConditionNotImplemented: {
					Type:    string(status.ConditionNotImplemented),
					Status:  contour_api_v1.ConditionTrue,
					Reason:  string(status.ReasonNotImplemented),
					Message: "HTTPRoute.Spec.TLS: Not yet implemented.",
				},
			},
		}},
	})

	run(t, "spec.rules.forwardTo.serviceName not specified", testcase{
		objs: []interface{}{
			kuardService,
			&gatewayapi_v1alpha1.HTTPRoute{
				ObjectMeta: metav1.ObjectMeta{
					Name:      "basic",
					Namespace: "default",
					Labels: map[string]string{
						"app": "contour",
					},
				},
				Spec: gatewayapi_v1alpha1.HTTPRouteSpec{
					Gateways: &gatewayapi_v1alpha1.RouteGateways{
						Allow: gatewayAllowTypePtr(gatewayapi_v1alpha1.GatewayAllowAll),
					},
					Hostnames: []gatewayapi_v1alpha1.Hostname{
						"test.projectcontour.io",
					},
					Rules: []gatewayapi_v1alpha1.HTTPRouteRule{{
						Matches: httpRouteMatch(gatewayapi_v1alpha1.PathMatchPrefix, "/"),
						ForwardTo: []gatewayapi_v1alpha1.HTTPRouteForwardTo{{
							ServiceName: nil,
							Port:        gatewayPort(8080),
						}},
					}},
				},
			}},
		want: []*status.RouteConditionsUpdate{{
			FullName: types.NamespacedName{Namespace: "default", Name: "basic"},
			Conditions: map[gatewayapi_v1alpha1.RouteConditionType]metav1.Condition{
				status.ConditionResolvedRefs: {
					Type:    string(status.ConditionResolvedRefs),
					Status:  contour_api_v1.ConditionFalse,
					Reason:  string(status.ReasonDegraded),
					Message: "Spec.Rules.ForwardTo.ServiceName must be specified",
				},
				gatewayapi_v1alpha1.ConditionRouteAdmitted: {
					Type:    string(gatewayapi_v1alpha1.ConditionRouteAdmitted),
					Status:  contour_api_v1.ConditionFalse,
					Reason:  string(status.ReasonErrorsExist),
					Message: "Errors found, check other Conditions for details.",
				},
			},
		}},
	})

	run(t, "spec.rules.forwardTo.serviceName invalid on two matches", testcase{
		objs: []interface{}{
			&gatewayapi_v1alpha1.HTTPRoute{
				ObjectMeta: metav1.ObjectMeta{
					Name:      "basic",
					Namespace: "default",
					Labels: map[string]string{
						"app": "contour",
					},
				},
				Spec: gatewayapi_v1alpha1.HTTPRouteSpec{
					Gateways: &gatewayapi_v1alpha1.RouteGateways{
						Allow: gatewayAllowTypePtr(gatewayapi_v1alpha1.GatewayAllowAll),
					},
					Hostnames: []gatewayapi_v1alpha1.Hostname{
						"test.projectcontour.io",
					},
					Rules: []gatewayapi_v1alpha1.HTTPRouteRule{{
						Matches: []gatewayapi_v1alpha1.HTTPRouteMatch{{
							Path: &gatewayapi_v1alpha1.HTTPPathMatch{
								Type:  pathMatchTypePtr(gatewayapi_v1alpha1.PathMatchPrefix),
								Value: pointer.StringPtr("/"),
							},
						}},
						ForwardTo: []gatewayapi_v1alpha1.HTTPRouteForwardTo{{
							ServiceName: pointer.StringPtr("invalid-one"),
							Port:        gatewayPort(8080),
						}},
					}, {
						Matches: []gatewayapi_v1alpha1.HTTPRouteMatch{{
							Path: &gatewayapi_v1alpha1.HTTPPathMatch{
								Type:  pathMatchTypePtr(gatewayapi_v1alpha1.PathMatchPrefix),
								Value: pointer.StringPtr("/blog"),
							},
						}},
						ForwardTo: []gatewayapi_v1alpha1.HTTPRouteForwardTo{{
							ServiceName: pointer.StringPtr("invalid-two"),
							Port:        gatewayPort(8080),
						}},
					}},
				},
			}},
		want: []*status.RouteConditionsUpdate{{
			FullName: types.NamespacedName{Namespace: "default", Name: "basic"},
			Conditions: map[gatewayapi_v1alpha1.RouteConditionType]metav1.Condition{
				status.ConditionResolvedRefs: {
					Type:    string(status.ConditionResolvedRefs),
					Status:  contour_api_v1.ConditionFalse,
					Reason:  string(status.ReasonDegraded),
					Message: "service \"invalid-one\" does not exist, service \"invalid-two\" does not exist",
				},
				gatewayapi_v1alpha1.ConditionRouteAdmitted: {
					Type:    string(gatewayapi_v1alpha1.ConditionRouteAdmitted),
					Status:  contour_api_v1.ConditionFalse,
					Reason:  string(status.ReasonErrorsExist),
					Message: "Errors found, check other Conditions for details.",
				},
			},
		}},
	})

	run(t, "spec.rules.forwardTo.servicePort not specified", testcase{
		objs: []interface{}{
			kuardService,
			&gatewayapi_v1alpha1.HTTPRoute{
				ObjectMeta: metav1.ObjectMeta{
					Name:      "basic",
					Namespace: "default",
					Labels: map[string]string{
						"app": "contour",
					},
				},
				Spec: gatewayapi_v1alpha1.HTTPRouteSpec{
					Gateways: &gatewayapi_v1alpha1.RouteGateways{
						Allow: gatewayAllowTypePtr(gatewayapi_v1alpha1.GatewayAllowAll),
					},
					Hostnames: []gatewayapi_v1alpha1.Hostname{
						"test.projectcontour.io",
					},
					Rules: []gatewayapi_v1alpha1.HTTPRouteRule{{
						Matches: httpRouteMatch(gatewayapi_v1alpha1.PathMatchPrefix, "/"),
						ForwardTo: []gatewayapi_v1alpha1.HTTPRouteForwardTo{{
							ServiceName: pointer.StringPtr("kuard"),
							Port:        nil,
						}},
					}},
				},
			}},
		want: []*status.RouteConditionsUpdate{{
			FullName: types.NamespacedName{Namespace: "default", Name: "basic"},
			Conditions: map[gatewayapi_v1alpha1.RouteConditionType]metav1.Condition{
				status.ConditionResolvedRefs: {
					Type:    string(status.ConditionResolvedRefs),
					Status:  contour_api_v1.ConditionFalse,
					Reason:  string(status.ReasonDegraded),
					Message: "Spec.Rules.ForwardTo.ServicePort must be specified",
				},
				gatewayapi_v1alpha1.ConditionRouteAdmitted: {
					Type:    string(gatewayapi_v1alpha1.ConditionRouteAdmitted),
					Status:  contour_api_v1.ConditionFalse,
					Reason:  string(status.ReasonErrorsExist),
					Message: "Errors found, check other Conditions for details.",
				},
			},
		}},
	})

	run(t, "spec.rules.forwardTo not specified", testcase{
		objs: []interface{}{
			kuardService,
			&gatewayapi_v1alpha1.HTTPRoute{
				ObjectMeta: metav1.ObjectMeta{
					Name:      "basic",
					Namespace: "default",
					Labels: map[string]string{
						"app": "contour",
					},
				},
				Spec: gatewayapi_v1alpha1.HTTPRouteSpec{
					Gateways: &gatewayapi_v1alpha1.RouteGateways{
						Allow: gatewayAllowTypePtr(gatewayapi_v1alpha1.GatewayAllowAll),
					},
					Hostnames: []gatewayapi_v1alpha1.Hostname{
						"test.projectcontour.io",
					},
					Rules: []gatewayapi_v1alpha1.HTTPRouteRule{{
						Matches: httpRouteMatch(gatewayapi_v1alpha1.PathMatchPrefix, "/"),
					}},
				},
			}},
		want: []*status.RouteConditionsUpdate{{
			FullName: types.NamespacedName{Namespace: "default", Name: "basic"},
			Conditions: map[gatewayapi_v1alpha1.RouteConditionType]metav1.Condition{
				status.ConditionResolvedRefs: {
					Type:    string(status.ConditionResolvedRefs),
					Status:  contour_api_v1.ConditionFalse,
					Reason:  string(status.ReasonDegraded),
					Message: "At least one Spec.Rules.ForwardTo must be specified.",
				},
				gatewayapi_v1alpha1.ConditionRouteAdmitted: {
					Type:    string(gatewayapi_v1alpha1.ConditionRouteAdmitted),
					Status:  contour_api_v1.ConditionFalse,
					Reason:  string(status.ReasonErrorsExist),
					Message: "Errors found, check other Conditions for details.",
				},
			},
		}},
	})

	run(t, "spec.rules.hostname: invalid wildcard", testcase{
		objs: []interface{}{
			kuardService,
			&gatewayapi_v1alpha1.HTTPRoute{
				ObjectMeta: metav1.ObjectMeta{
					Name:      "basic",
					Namespace: "default",
					Labels: map[string]string{
						"app": "contour",
					},
				},
				Spec: gatewayapi_v1alpha1.HTTPRouteSpec{
					Gateways: &gatewayapi_v1alpha1.RouteGateways{
						Allow: gatewayAllowTypePtr(gatewayapi_v1alpha1.GatewayAllowAll),
					},
					Hostnames: []gatewayapi_v1alpha1.Hostname{
						"*.*.projectcontour.io",
					},
					Rules: []gatewayapi_v1alpha1.HTTPRouteRule{{
						Matches: httpRouteMatch(gatewayapi_v1alpha1.PathMatchPrefix, "/"),
					}},
				},
			}},
		want: []*status.RouteConditionsUpdate{{
			FullName: types.NamespacedName{Namespace: "default", Name: "basic"},
			Conditions: map[gatewayapi_v1alpha1.RouteConditionType]metav1.Condition{
				status.ConditionResolvedRefs: {
					Type:    string(status.ConditionResolvedRefs),
					Status:  contour_api_v1.ConditionFalse,
					Reason:  string(status.ReasonDegraded),
					Message: "invalid hostname \"*.*.projectcontour.io\": [a wildcard DNS-1123 subdomain must start with '*.', followed by a valid DNS subdomain, which must consist of lower case alphanumeric characters, '-' or '.' and end with an alphanumeric character (e.g. '*.example.com', regex used for validation is '\\*\\.[a-z0-9]([-a-z0-9]*[a-z0-9])?(\\.[a-z0-9]([-a-z0-9]*[a-z0-9])?)*')]",
				},
				gatewayapi_v1alpha1.ConditionRouteAdmitted: {
					Type:    string(gatewayapi_v1alpha1.ConditionRouteAdmitted),
					Status:  contour_api_v1.ConditionFalse,
					Reason:  string(status.ReasonErrorsExist),
					Message: "Errors found, check other Conditions for details.",
				},
			},
		}},
	})

	run(t, "spec.rules.hostname: invalid hostname", testcase{
		objs: []interface{}{
			kuardService,
			&gatewayapi_v1alpha1.HTTPRoute{
				ObjectMeta: metav1.ObjectMeta{
					Name:      "basic",
					Namespace: "default",
					Labels: map[string]string{
						"app": "contour",
					},
				},
				Spec: gatewayapi_v1alpha1.HTTPRouteSpec{
					Gateways: &gatewayapi_v1alpha1.RouteGateways{
						Allow: gatewayAllowTypePtr(gatewayapi_v1alpha1.GatewayAllowAll),
					},
					Hostnames: []gatewayapi_v1alpha1.Hostname{
						"#projectcontour.io",
					},
					Rules: []gatewayapi_v1alpha1.HTTPRouteRule{{
						Matches: httpRouteMatch(gatewayapi_v1alpha1.PathMatchPrefix, "/"),
					}},
				},
			}},
		want: []*status.RouteConditionsUpdate{{
			FullName: types.NamespacedName{Namespace: "default", Name: "basic"},
			Conditions: map[gatewayapi_v1alpha1.RouteConditionType]metav1.Condition{
				status.ConditionResolvedRefs: {
					Type:    string(status.ConditionResolvedRefs),
					Status:  contour_api_v1.ConditionFalse,
					Reason:  string(status.ReasonDegraded),
					Message: "invalid hostname \"#projectcontour.io\": [a lowercase RFC 1123 subdomain must consist of lower case alphanumeric characters, '-' or '.', and must start and end with an alphanumeric character (e.g. 'example.com', regex used for validation is '[a-z0-9]([-a-z0-9]*[a-z0-9])?(\\.[a-z0-9]([-a-z0-9]*[a-z0-9])?)*')]",
				},
				gatewayapi_v1alpha1.ConditionRouteAdmitted: {
					Type:    string(gatewayapi_v1alpha1.ConditionRouteAdmitted),
					Status:  contour_api_v1.ConditionFalse,
					Reason:  string(status.ReasonErrorsExist),
					Message: "Errors found, check other Conditions for details.",
				},
			},
		}},
	})

	run(t, "spec.rules.hostname: invalid hostname, ip address", testcase{
		objs: []interface{}{
			kuardService,
			&gatewayapi_v1alpha1.HTTPRoute{
				ObjectMeta: metav1.ObjectMeta{
					Name:      "basic",
					Namespace: "default",
					Labels: map[string]string{
						"app": "contour",
					},
				},
				Spec: gatewayapi_v1alpha1.HTTPRouteSpec{
					Gateways: &gatewayapi_v1alpha1.RouteGateways{
						Allow: gatewayAllowTypePtr(gatewayapi_v1alpha1.GatewayAllowAll),
					},
					Hostnames: []gatewayapi_v1alpha1.Hostname{
						"1.2.3.4",
					},
					Rules: []gatewayapi_v1alpha1.HTTPRouteRule{{
						Matches: httpRouteMatch(gatewayapi_v1alpha1.PathMatchPrefix, "/"),
					}},
				},
			}},
		want: []*status.RouteConditionsUpdate{{
			FullName: types.NamespacedName{Namespace: "default", Name: "basic"},
			Conditions: map[gatewayapi_v1alpha1.RouteConditionType]metav1.Condition{
				status.ConditionResolvedRefs: {
					Type:    string(status.ConditionResolvedRefs),
					Status:  contour_api_v1.ConditionFalse,
					Reason:  string(status.ReasonDegraded),
					Message: "hostname \"1.2.3.4\" must be a DNS name, not an IP address",
				},
				gatewayapi_v1alpha1.ConditionRouteAdmitted: {
					Type:    string(gatewayapi_v1alpha1.ConditionRouteAdmitted),
					Status:  contour_api_v1.ConditionFalse,
					Reason:  string(status.ReasonErrorsExist),
					Message: "Errors found, check other Conditions for details.",
				},
			},
		}},
	})

	run(t, "HTTPRouteFilterRequestMirror not yet supported for httproute rule", testcase{
		objs: []interface{}{
			kuardService,
			&gatewayapi_v1alpha1.HTTPRoute{
				ObjectMeta: metav1.ObjectMeta{
					Name:      "basic",
					Namespace: "default",
					Labels: map[string]string{
						"app": "contour",
					},
				},
				Spec: gatewayapi_v1alpha1.HTTPRouteSpec{
					Gateways: &gatewayapi_v1alpha1.RouteGateways{
						Allow: gatewayAllowTypePtr(gatewayapi_v1alpha1.GatewayAllowAll),
					},
					Hostnames: []gatewayapi_v1alpha1.Hostname{
						"test.projectcontour.io",
					},
					Rules: []gatewayapi_v1alpha1.HTTPRouteRule{{
						Matches: httpRouteMatch(gatewayapi_v1alpha1.PathMatchPrefix, "/"),
						ForwardTo: []gatewayapi_v1alpha1.HTTPRouteForwardTo{{
							ServiceName: pointer.StringPtr("kuard"),
							Port:        gatewayPort(8080),
						}},
						Filters: []gatewayapi_v1alpha1.HTTPRouteFilter{{
							Type: gatewayapi_v1alpha1.HTTPRouteFilterRequestMirror, // HTTPRouteFilterRequestMirror is not supported yet.
						}},
					}},
				},
			}},
		want: []*status.RouteConditionsUpdate{{
			FullName: types.NamespacedName{Namespace: "default", Name: "basic"},
			Conditions: map[gatewayapi_v1alpha1.RouteConditionType]metav1.Condition{
				status.ConditionNotImplemented: {
					Type:    string(status.ConditionNotImplemented),
					Status:  contour_api_v1.ConditionTrue,
					Reason:  string(status.ReasonHTTPRouteFilterType),
					Message: "HTTPRoute.Spec.Rules.Filters: Only RequestHeaderModifier type is supported.",
				},
				gatewayapi_v1alpha1.ConditionRouteAdmitted: {
					Type:    string(gatewayapi_v1alpha1.ConditionRouteAdmitted),
					Status:  contour_api_v1.ConditionFalse,
					Reason:  string(status.ReasonErrorsExist),
					Message: "Errors found, check other Conditions for details.",
				},
			},
		}},
	})

	run(t, "HTTPRouteFilterRequestMirror not yet supported for httproute forwardto", testcase{
		objs: []interface{}{

			kuardService,
			&gatewayapi_v1alpha1.HTTPRoute{
				ObjectMeta: metav1.ObjectMeta{
					Name:      "basic",
					Namespace: "default",
					Labels: map[string]string{
						"app": "contour",
					},
				},
				Spec: gatewayapi_v1alpha1.HTTPRouteSpec{
					Gateways: &gatewayapi_v1alpha1.RouteGateways{
						Allow: gatewayAllowTypePtr(gatewayapi_v1alpha1.GatewayAllowAll),
					},
					Hostnames: []gatewayapi_v1alpha1.Hostname{
						"test.projectcontour.io",
					},
					Rules: []gatewayapi_v1alpha1.HTTPRouteRule{{
						Matches: httpRouteMatch(gatewayapi_v1alpha1.PathMatchPrefix, "/"),
						ForwardTo: []gatewayapi_v1alpha1.HTTPRouteForwardTo{{
							ServiceName: pointer.StringPtr("kuard"),
							Port:        gatewayPort(8080),
							Filters: []gatewayapi_v1alpha1.HTTPRouteFilter{{
								Type: gatewayapi_v1alpha1.HTTPRouteFilterRequestMirror, // HTTPRouteFilterRequestMirror is not supported yet.
							}},
						}},
					}},
				},
			}},
		want: []*status.RouteConditionsUpdate{{
			FullName: types.NamespacedName{Namespace: "default", Name: "basic"},
			Conditions: map[gatewayapi_v1alpha1.RouteConditionType]metav1.Condition{
				status.ConditionNotImplemented: {
					Type:    string(status.ConditionNotImplemented),
					Status:  contour_api_v1.ConditionTrue,
					Reason:  string(status.ReasonHTTPRouteFilterType),
					Message: "HTTPRoute.Spec.Rules.ForwardTo.Filters: Only RequestHeaderModifier type is supported.",
				},
				gatewayapi_v1alpha1.ConditionRouteAdmitted: {
					Type:    string(gatewayapi_v1alpha1.ConditionRouteAdmitted),
					Status:  contour_api_v1.ConditionFalse,
					Reason:  string(status.ReasonErrorsExist),
					Message: "Errors found, check other Conditions for details.",
				},
			},
		}},
	})

	run(t, "Invalid RequestHeaderModifier due to duplicated headers", testcase{
		objs: []interface{}{
			kuardService,
			&gatewayapi_v1alpha1.HTTPRoute{
				ObjectMeta: metav1.ObjectMeta{
					Name:      "basic",
					Namespace: "default",
					Labels: map[string]string{
						"app": "contour",
					},
				},
				Spec: gatewayapi_v1alpha1.HTTPRouteSpec{
					Gateways: &gatewayapi_v1alpha1.RouteGateways{
						Allow: gatewayAllowTypePtr(gatewayapi_v1alpha1.GatewayAllowAll),
					},
					Hostnames: []gatewayapi_v1alpha1.Hostname{
						"test.projectcontour.io",
					},
					Rules: []gatewayapi_v1alpha1.HTTPRouteRule{{
						Matches: httpRouteMatch(gatewayapi_v1alpha1.PathMatchPrefix, "/"),
						ForwardTo: []gatewayapi_v1alpha1.HTTPRouteForwardTo{{
							ServiceName: pointer.StringPtr("kuard"),
							Port:        gatewayPort(8080),
						}},
						Filters: []gatewayapi_v1alpha1.HTTPRouteFilter{{
							Type: gatewayapi_v1alpha1.HTTPRouteFilterRequestHeaderModifier,
							RequestHeaderModifier: &gatewayapi_v1alpha1.HTTPRequestHeaderFilter{
								Set: map[string]string{"custom": "duplicated", "Custom": "duplicated"},
							},
						}},
					}},
				},
			}},
		want: []*status.RouteConditionsUpdate{{
			FullName: types.NamespacedName{Namespace: "default", Name: "basic"},
			Conditions: map[gatewayapi_v1alpha1.RouteConditionType]metav1.Condition{
				status.ConditionResolvedRefs: {
					Type:    string(status.ConditionResolvedRefs),
					Status:  contour_api_v1.ConditionFalse,
					Reason:  string(status.ReasonDegraded),
					Message: "duplicate header addition: \"Custom\" on request headers",
				},
				gatewayapi_v1alpha1.ConditionRouteAdmitted: {
					Type:    string(gatewayapi_v1alpha1.ConditionRouteAdmitted),
					Status:  contour_api_v1.ConditionFalse,
					Reason:  string(status.ReasonErrorsExist),
					Message: "Errors found, check other Conditions for details.",
				},
			},
		}},
	})

	run(t, "Invalid RequestHeaderModifier after forward due to invalid headers", testcase{
		objs: []interface{}{
			kuardService,
			&gatewayapi_v1alpha1.HTTPRoute{
				ObjectMeta: metav1.ObjectMeta{
					Name:      "basic",
					Namespace: "default",
					Labels: map[string]string{
						"app": "contour",
					},
				},
				Spec: gatewayapi_v1alpha1.HTTPRouteSpec{
					Gateways: &gatewayapi_v1alpha1.RouteGateways{
						Allow: gatewayAllowTypePtr(gatewayapi_v1alpha1.GatewayAllowAll),
					},
					Hostnames: []gatewayapi_v1alpha1.Hostname{
						"test.projectcontour.io",
					},
					Rules: []gatewayapi_v1alpha1.HTTPRouteRule{{
						Matches: httpRouteMatch(gatewayapi_v1alpha1.PathMatchPrefix, "/"),
						ForwardTo: []gatewayapi_v1alpha1.HTTPRouteForwardTo{{
							ServiceName: pointer.StringPtr("kuard"),
							Port:        gatewayPort(8080),
							Filters: []gatewayapi_v1alpha1.HTTPRouteFilter{{
								Type: gatewayapi_v1alpha1.HTTPRouteFilterRequestHeaderModifier,
								RequestHeaderModifier: &gatewayapi_v1alpha1.HTTPRequestHeaderFilter{
									Set: map[string]string{"!invalid-header": "foo"},
								},
							}},
						}},
					}},
				},
			}},
		want: []*status.RouteConditionsUpdate{{
			FullName: types.NamespacedName{Namespace: "default", Name: "basic"},
			Conditions: map[gatewayapi_v1alpha1.RouteConditionType]metav1.Condition{
				status.ConditionResolvedRefs: {
					Type:    string(status.ConditionResolvedRefs),
					Status:  contour_api_v1.ConditionFalse,
					Reason:  string(status.ReasonDegraded),
					Message: "invalid set header \"!invalid-Header\": [a valid HTTP header must consist of alphanumeric characters or '-' (e.g. 'X-Header-Name', regex used for validation is '[-A-Za-z0-9]+')] on request headers",
				},
				gatewayapi_v1alpha1.ConditionRouteAdmitted: {
					Type:    string(gatewayapi_v1alpha1.ConditionRouteAdmitted),
					Status:  contour_api_v1.ConditionFalse,
					Reason:  string(status.ReasonErrorsExist),
					Message: "Errors found, check other Conditions for details.",
				},
			},
		}},
	})

	run(t, "gateway selectors match but spec.gateways.allowtype doesn't", testcase{
		objs: []interface{}{
			kuardService,
			&gatewayapi_v1alpha1.HTTPRoute{
				ObjectMeta: metav1.ObjectMeta{
					Name:      "basic",
					Namespace: "default",
					Labels: map[string]string{
						"app": "contour",
					},
				},
				Spec: gatewayapi_v1alpha1.HTTPRouteSpec{
					Gateways: &gatewayapi_v1alpha1.RouteGateways{
						Allow: gatewayAllowTypePtr(gatewayapi_v1alpha1.GatewayAllowSameNamespace),
					},
					Hostnames: []gatewayapi_v1alpha1.Hostname{
						"projectcontour.io",
					},
					Rules: []gatewayapi_v1alpha1.HTTPRouteRule{{
						Matches: httpRouteMatch(gatewayapi_v1alpha1.PathMatchPrefix, "/"),
					}},
				},
			}},
		want: []*status.RouteConditionsUpdate{{
			FullName: types.NamespacedName{Namespace: "default", Name: "basic"},
			Conditions: map[gatewayapi_v1alpha1.RouteConditionType]metav1.Condition{
				gatewayapi_v1alpha1.ConditionRouteAdmitted: {
					Type:    string(gatewayapi_v1alpha1.ConditionRouteAdmitted),
					Status:  contour_api_v1.ConditionFalse,
					Reason:  string(status.ReasonGatewayAllowMismatch),
					Message: "Gateway RouteSelector matches, but GatewayAllow has mismatch.",
				},
			},
		}},
	})
}

func TestGatewayAPITLSRouteDAGStatus(t *testing.T) {

	type testcase struct {
<<<<<<< HEAD
		objs    []interface{}
		gateway *gatewayapi_v1alpha1.Gateway
		want    []*status.ConditionsUpdate
=======
		objs []interface{}
		want []*status.RouteConditionsUpdate
>>>>>>> 14464add
	}

	run := func(t *testing.T, desc string, tc testcase) {
		t.Helper()
		t.Run(desc, func(t *testing.T) {
			t.Helper()
			builder := Builder{
				Source: KubernetesCache{
					RootNamespaces: []string{"roots", "marketing"},
					FieldLogger:    fixture.NewTestLogger(t),
					ConfiguredGateway: types.NamespacedName{
						Namespace: "contour",
						Name:      "projectcontour",
					},
<<<<<<< HEAD
					gateway: tc.gateway,
=======
					gatewayclass: &gatewayapi_v1alpha1.GatewayClass{
						TypeMeta: metav1.TypeMeta{},
						ObjectMeta: metav1.ObjectMeta{
							Name: "test-gc",
						},
						Spec: gatewayapi_v1alpha1.GatewayClassSpec{
							Controller: "projectcontour.io/contour",
						},
						Status: gatewayapi_v1alpha1.GatewayClassStatus{
							Conditions: []metav1.Condition{
								{
									Type:   string(gatewayapi_v1alpha1.GatewayClassConditionStatusAdmitted),
									Status: metav1.ConditionTrue,
								},
							},
						},
					},
					gateway: &gatewayapi_v1alpha1.Gateway{
						ObjectMeta: metav1.ObjectMeta{
							Name:      "contour",
							Namespace: "projectcontour",
						},
						Spec: gatewayapi_v1alpha1.GatewaySpec{
							Listeners: []gatewayapi_v1alpha1.Listener{{
								Port:     80,
								Protocol: gatewayapi_v1alpha1.TLSProtocolType,
								Routes: gatewayapi_v1alpha1.RouteBindingSelector{
									Selector: &metav1.LabelSelector{
										MatchLabels: map[string]string{
											"app": "contour",
										},
									},
									Kind: KindTLSRoute,
								},
							}},
						},
					},
>>>>>>> 14464add
				},
				Processors: []Processor{
					&IngressProcessor{
						FieldLogger: fixture.NewTestLogger(t),
					},
					&HTTPProxyProcessor{},
					&GatewayAPIProcessor{
						FieldLogger: fixture.NewTestLogger(t),
					},
					&ListenerProcessor{},
				},
			}

			// Add a default cert to be used in tests with TLS.
			builder.Source.Insert(fixture.SecretProjectContourCert)

			for _, o := range tc.objs {
				builder.Source.Insert(o)
			}
			dag := builder.Build()
			gotUpdates := dag.StatusCache.GetRouteUpdates()

			ops := []cmp.Option{
				cmpopts.IgnoreFields(metav1.Condition{}, "LastTransitionTime"),
				cmpopts.IgnoreFields(status.RouteConditionsUpdate{}, "ExistingConditions"),
				cmpopts.IgnoreFields(status.RouteConditionsUpdate{}, "GatewayRef"),
				cmpopts.IgnoreFields(status.RouteConditionsUpdate{}, "Generation"),
				cmpopts.IgnoreFields(status.RouteConditionsUpdate{}, "TransitionTime"),
				cmpopts.IgnoreFields(status.RouteConditionsUpdate{}, "Resource"),
				cmpopts.SortSlices(func(i, j metav1.Condition) bool {
					return i.Message < j.Message
				}),
			}

			if diff := cmp.Diff(tc.want, gotUpdates, ops...); diff != "" {
				t.Fatalf("expected: %v, got %v", tc.want, diff)
			}

		})
	}

	gateways := []*gatewayapi_v1alpha1.Gateway{{
		ObjectMeta: metav1.ObjectMeta{
			Name:      "contour",
			Namespace: "projectcontour",
		},
		Spec: gatewayapi_v1alpha1.GatewaySpec{
			Listeners: []gatewayapi_v1alpha1.Listener{{
				Port:     443,
				Protocol: gatewayapi_v1alpha1.TLSProtocolType,
				TLS: &gatewayapi_v1alpha1.GatewayTLSConfig{
					// Mode is not defined and should default to "Terminate".
					CertificateRef: &gatewayapi_v1alpha1.LocalObjectReference{
						Group: "core",
						Kind:  "Secret",
						Name:  fixture.SecretProjectContourCert.Name,
					},
				},
				Routes: gatewayapi_v1alpha1.RouteBindingSelector{
					Selector: &metav1.LabelSelector{
						MatchLabels: map[string]string{
							"app": "contour",
						},
					},
					Kind: KindTLSRoute,
				},
			}},
		},
	}, {
		ObjectMeta: metav1.ObjectMeta{
			Name:      "contour",
			Namespace: "projectcontour",
		},
		Spec: gatewayapi_v1alpha1.GatewaySpec{
			Listeners: []gatewayapi_v1alpha1.Listener{{
				Port:     443,
				Protocol: gatewayapi_v1alpha1.TLSProtocolType,
				TLS: &gatewayapi_v1alpha1.GatewayTLSConfig{
					Mode: tlsModeTypePtr(gatewayapi_v1alpha1.TLSModeTerminate),
					CertificateRef: &gatewayapi_v1alpha1.LocalObjectReference{
						Group: "core",
						Kind:  "Secret",
						Name:  fixture.SecretProjectContourCert.Name,
					},
				},
				Routes: gatewayapi_v1alpha1.RouteBindingSelector{
					Selector: &metav1.LabelSelector{
						MatchLabels: map[string]string{
							"app": "contour",
						},
					},
					Kind: KindTLSRoute,
				},
			}},
		},
	}, {
		ObjectMeta: metav1.ObjectMeta{
			Name:      "contour",
			Namespace: "projectcontour",
		},
		Spec: gatewayapi_v1alpha1.GatewaySpec{
			Listeners: []gatewayapi_v1alpha1.Listener{{
				Port:     443,
				Protocol: gatewayapi_v1alpha1.TLSProtocolType,
				TLS: &gatewayapi_v1alpha1.GatewayTLSConfig{
					Mode: tlsModeTypePtr(gatewayapi_v1alpha1.TLSModePassthrough),
				},
				Routes: gatewayapi_v1alpha1.RouteBindingSelector{
					Selector: &metav1.LabelSelector{
						MatchLabels: map[string]string{
							"app": "contour",
						},
					},
					Kind: KindTLSRoute,
				},
			}},
		},
	}}

	kuardService := &v1.Service{
		ObjectMeta: metav1.ObjectMeta{
			Name:      "kuard",
			Namespace: "default",
		},
		Spec: v1.ServiceSpec{
			Ports: []v1.ServicePort{{
				Name:       "http",
				Protocol:   "TCP",
				Port:       8080,
				TargetPort: intstr.FromInt(8080),
			}},
		},
	}

	// Both a "mode: terminate" & a "mode: passthrough" should return the same
	// valid status. This loops through all three types (Not Defined, Terminate, Passthrough)
	// and validates the proper status is set. Note when not defined, the default is "terminate".
	for _, gw := range gateways {

		run(t, "TLSRoute: spec.rules.forwardTo.serviceName not specified", testcase{
			gateway: gw,
			objs: []interface{}{
				kuardService,
				&gatewayapi_v1alpha1.TLSRoute{
					ObjectMeta: metav1.ObjectMeta{
						Name:      "basic",
						Namespace: "default",
						Labels: map[string]string{
							"app": "contour",
						},
					},
					Spec: gatewayapi_v1alpha1.TLSRouteSpec{
						Gateways: &gatewayapi_v1alpha1.RouteGateways{
							Allow: gatewayAllowTypePtr(gatewayapi_v1alpha1.GatewayAllowAll),
						},
						Rules: []gatewayapi_v1alpha1.TLSRouteRule{{
							Matches: []gatewayapi_v1alpha1.TLSRouteMatch{{
								SNIs: []gatewayapi_v1alpha1.Hostname{"test.projectcontour.io"},
							}},
							ForwardTo: []gatewayapi_v1alpha1.RouteForwardTo{{
								ServiceName: nil,
								Port:        gatewayPort(8080),
							}},
						}},
					},
				}},
			want: []*status.ConditionsUpdate{{
				FullName: types.NamespacedName{Namespace: "default", Name: "basic"},
				Conditions: map[gatewayapi_v1alpha1.RouteConditionType]metav1.Condition{
					status.ConditionResolvedRefs: {
						Type:    string(status.ConditionResolvedRefs),
						Status:  contour_api_v1.ConditionFalse,
						Reason:  string(status.ReasonDegraded),
						Message: "Spec.Rules.ForwardTo.ServiceName must be specified",
					},
					gatewayapi_v1alpha1.ConditionRouteAdmitted: {
						Type:    string(gatewayapi_v1alpha1.ConditionRouteAdmitted),
						Status:  contour_api_v1.ConditionFalse,
						Reason:  "ErrorsExist",
						Message: "Errors found, check other Conditions for details.",
					},
				},
			}},
<<<<<<< HEAD
		})
=======
		want: []*status.RouteConditionsUpdate{{
			FullName: types.NamespacedName{Namespace: "default", Name: "basic"},
			Conditions: map[gatewayapi_v1alpha1.RouteConditionType]metav1.Condition{
				status.ConditionResolvedRefs: {
					Type:    string(status.ConditionResolvedRefs),
					Status:  contour_api_v1.ConditionFalse,
					Reason:  string(status.ReasonDegraded),
					Message: "Spec.Rules.ForwardTo.ServiceName must be specified",
				},
				gatewayapi_v1alpha1.ConditionRouteAdmitted: {
					Type:    string(gatewayapi_v1alpha1.ConditionRouteAdmitted),
					Status:  contour_api_v1.ConditionFalse,
					Reason:  "ErrorsExist",
					Message: "Errors found, check other Conditions for details.",
				},
			},
		}},
	})
>>>>>>> 14464add

		run(t, "TLSRoute: spec.rules.forwardTo.serviceName invalid on two matches", testcase{
			gateway: gw,
			objs: []interface{}{
				&gatewayapi_v1alpha1.TLSRoute{
					ObjectMeta: metav1.ObjectMeta{
						Name:      "basic",
						Namespace: "default",
						Labels: map[string]string{
							"app": "contour",
						},
					},
					Spec: gatewayapi_v1alpha1.TLSRouteSpec{
						Gateways: &gatewayapi_v1alpha1.RouteGateways{
							Allow: gatewayAllowTypePtr(gatewayapi_v1alpha1.GatewayAllowAll),
						},
						Rules: []gatewayapi_v1alpha1.TLSRouteRule{{
							Matches: []gatewayapi_v1alpha1.TLSRouteMatch{{
								SNIs: []gatewayapi_v1alpha1.Hostname{"test.projectcontour.io"},
							}},
							ForwardTo: []gatewayapi_v1alpha1.RouteForwardTo{{
								ServiceName: pointer.StringPtr("invalid-one"),
								Port:        gatewayPort(8080),
							}},
						}, {
							Matches: []gatewayapi_v1alpha1.TLSRouteMatch{{
								SNIs: []gatewayapi_v1alpha1.Hostname{"another.projectcontour.io"},
							}},
							ForwardTo: []gatewayapi_v1alpha1.RouteForwardTo{{
								ServiceName: pointer.StringPtr("invalid-two"),
								Port:        gatewayPort(8080),
							}},
						}},
					},
				}},
			want: []*status.ConditionsUpdate{{
				FullName: types.NamespacedName{Namespace: "default", Name: "basic"},
				Conditions: map[gatewayapi_v1alpha1.RouteConditionType]metav1.Condition{
					status.ConditionResolvedRefs: {
						Type:    string(status.ConditionResolvedRefs),
						Status:  contour_api_v1.ConditionFalse,
						Reason:  string(status.ReasonDegraded),
						Message: "service \"invalid-one\" does not exist, service \"invalid-two\" does not exist",
					},
					gatewayapi_v1alpha1.ConditionRouteAdmitted: {
						Type:    string(gatewayapi_v1alpha1.ConditionRouteAdmitted),
						Status:  contour_api_v1.ConditionFalse,
						Reason:  "ErrorsExist",
						Message: "Errors found, check other Conditions for details.",
					},
				},
			}},
<<<<<<< HEAD
		})
=======
		want: []*status.RouteConditionsUpdate{{
			FullName: types.NamespacedName{Namespace: "default", Name: "basic"},
			Conditions: map[gatewayapi_v1alpha1.RouteConditionType]metav1.Condition{
				status.ConditionResolvedRefs: {
					Type:    string(status.ConditionResolvedRefs),
					Status:  contour_api_v1.ConditionFalse,
					Reason:  string(status.ReasonDegraded),
					Message: "service \"invalid-one\" does not exist, service \"invalid-two\" does not exist",
				},
				gatewayapi_v1alpha1.ConditionRouteAdmitted: {
					Type:    string(gatewayapi_v1alpha1.ConditionRouteAdmitted),
					Status:  contour_api_v1.ConditionFalse,
					Reason:  "ErrorsExist",
					Message: "Errors found, check other Conditions for details.",
				},
			},
		}},
	})
>>>>>>> 14464add

		run(t, "TLSRoute: spec.rules.forwardTo.servicePort not specified", testcase{
			gateway: gw,
			objs: []interface{}{
				kuardService,
				&gatewayapi_v1alpha1.TLSRoute{
					ObjectMeta: metav1.ObjectMeta{
						Name:      "basic",
						Namespace: "default",
						Labels: map[string]string{
							"app": "contour",
						},
					},
					Spec: gatewayapi_v1alpha1.TLSRouteSpec{
						Gateways: &gatewayapi_v1alpha1.RouteGateways{
							Allow: gatewayAllowTypePtr(gatewayapi_v1alpha1.GatewayAllowAll),
						},
						Rules: []gatewayapi_v1alpha1.TLSRouteRule{{
							Matches: []gatewayapi_v1alpha1.TLSRouteMatch{{
								SNIs: []gatewayapi_v1alpha1.Hostname{"test.projectcontour.io"},
							}},
							ForwardTo: []gatewayapi_v1alpha1.RouteForwardTo{{
								ServiceName: pointer.StringPtr("kuard"),
								Port:        nil,
							}},
						}},
					},
				}},
			want: []*status.ConditionsUpdate{{
				FullName: types.NamespacedName{Namespace: "default", Name: "basic"},
				Conditions: map[gatewayapi_v1alpha1.RouteConditionType]metav1.Condition{
					status.ConditionResolvedRefs: {
						Type:    string(status.ConditionResolvedRefs),
						Status:  contour_api_v1.ConditionFalse,
						Reason:  string(status.ReasonDegraded),
						Message: "Spec.Rules.ForwardTo.ServicePort must be specified",
					},
					gatewayapi_v1alpha1.ConditionRouteAdmitted: {
						Type:    string(gatewayapi_v1alpha1.ConditionRouteAdmitted),
						Status:  contour_api_v1.ConditionFalse,
						Reason:  "ErrorsExist",
						Message: "Errors found, check other Conditions for details.",
					},
				},
			}},
<<<<<<< HEAD
		})
=======
		want: []*status.RouteConditionsUpdate{{
			FullName: types.NamespacedName{Namespace: "default", Name: "basic"},
			Conditions: map[gatewayapi_v1alpha1.RouteConditionType]metav1.Condition{
				status.ConditionResolvedRefs: {
					Type:    string(status.ConditionResolvedRefs),
					Status:  contour_api_v1.ConditionFalse,
					Reason:  string(status.ReasonDegraded),
					Message: "Spec.Rules.ForwardTo.ServicePort must be specified",
				},
				gatewayapi_v1alpha1.ConditionRouteAdmitted: {
					Type:    string(gatewayapi_v1alpha1.ConditionRouteAdmitted),
					Status:  contour_api_v1.ConditionFalse,
					Reason:  "ErrorsExist",
					Message: "Errors found, check other Conditions for details.",
				},
			},
		}},
	})
>>>>>>> 14464add

		run(t, "TLSRoute: spec.rules.forwardTo not specified", testcase{
			gateway: gw,
			objs: []interface{}{
				kuardService,
				&gatewayapi_v1alpha1.TLSRoute{
					ObjectMeta: metav1.ObjectMeta{
						Name:      "basic",
						Namespace: "default",
						Labels: map[string]string{
							"app": "contour",
						},
					},
					Spec: gatewayapi_v1alpha1.TLSRouteSpec{
						Gateways: &gatewayapi_v1alpha1.RouteGateways{
							Allow: gatewayAllowTypePtr(gatewayapi_v1alpha1.GatewayAllowAll),
						},
						Rules: []gatewayapi_v1alpha1.TLSRouteRule{{
							Matches: []gatewayapi_v1alpha1.TLSRouteMatch{{
								SNIs: []gatewayapi_v1alpha1.Hostname{"test.projectcontour.io"},
							}},
						}},
					},
				}},
			want: []*status.ConditionsUpdate{{
				FullName: types.NamespacedName{Namespace: "default", Name: "basic"},
				Conditions: map[gatewayapi_v1alpha1.RouteConditionType]metav1.Condition{
					status.ConditionResolvedRefs: {
						Type:    string(status.ConditionResolvedRefs),
						Status:  contour_api_v1.ConditionFalse,
						Reason:  string(status.ReasonDegraded),
						Message: "At least one Spec.Rules.ForwardTo must be specified.",
					},
					gatewayapi_v1alpha1.ConditionRouteAdmitted: {
						Type:    string(gatewayapi_v1alpha1.ConditionRouteAdmitted),
						Status:  contour_api_v1.ConditionFalse,
						Reason:  "ErrorsExist",
						Message: "Errors found, check other Conditions for details.",
					},
				},
			}},
<<<<<<< HEAD
		})
=======
		want: []*status.RouteConditionsUpdate{{
			FullName: types.NamespacedName{Namespace: "default", Name: "basic"},
			Conditions: map[gatewayapi_v1alpha1.RouteConditionType]metav1.Condition{
				status.ConditionResolvedRefs: {
					Type:    string(status.ConditionResolvedRefs),
					Status:  contour_api_v1.ConditionFalse,
					Reason:  string(status.ReasonDegraded),
					Message: "At least one Spec.Rules.ForwardTo must be specified.",
				},
				gatewayapi_v1alpha1.ConditionRouteAdmitted: {
					Type:    string(gatewayapi_v1alpha1.ConditionRouteAdmitted),
					Status:  contour_api_v1.ConditionFalse,
					Reason:  "ErrorsExist",
					Message: "Errors found, check other Conditions for details.",
				},
			},
		}},
	})
>>>>>>> 14464add

		run(t, "TLSRoute: spec.rules.hostname: invalid wildcard", testcase{
			gateway: gw,
			objs: []interface{}{
				kuardService,
				&gatewayapi_v1alpha1.TLSRoute{
					ObjectMeta: metav1.ObjectMeta{
						Name:      "basic",
						Namespace: "default",
						Labels: map[string]string{
							"app": "contour",
						},
					},
					Spec: gatewayapi_v1alpha1.TLSRouteSpec{
						Gateways: &gatewayapi_v1alpha1.RouteGateways{
							Allow: gatewayAllowTypePtr(gatewayapi_v1alpha1.GatewayAllowAll),
						},
						Rules: []gatewayapi_v1alpha1.TLSRouteRule{{
							Matches: []gatewayapi_v1alpha1.TLSRouteMatch{{
								SNIs: []gatewayapi_v1alpha1.Hostname{"*.*.projectcontour.io"},
							}},
							ForwardTo: []gatewayapi_v1alpha1.RouteForwardTo{{
								ServiceName: pointer.StringPtr("kuard"),
								Port:        gatewayPort(8080),
							}},
						}},
					},
				}},
			want: []*status.ConditionsUpdate{{
				FullName: types.NamespacedName{Namespace: "default", Name: "basic"},
				Conditions: map[gatewayapi_v1alpha1.RouteConditionType]metav1.Condition{
					status.ConditionResolvedRefs: {
						Type:    string(status.ConditionResolvedRefs),
						Status:  contour_api_v1.ConditionFalse,
						Reason:  string(status.ReasonDegraded),
						Message: "invalid hostname \"*.*.projectcontour.io\": [a wildcard DNS-1123 subdomain must start with '*.', followed by a valid DNS subdomain, which must consist of lower case alphanumeric characters, '-' or '.' and end with an alphanumeric character (e.g. '*.example.com', regex used for validation is '\\*\\.[a-z0-9]([-a-z0-9]*[a-z0-9])?(\\.[a-z0-9]([-a-z0-9]*[a-z0-9])?)*')]",
					},
					gatewayapi_v1alpha1.ConditionRouteAdmitted: {
						Type:    string(gatewayapi_v1alpha1.ConditionRouteAdmitted),
						Status:  contour_api_v1.ConditionFalse,
						Reason:  "ErrorsExist",
						Message: "Errors found, check other Conditions for details.",
					},
				},
			}},
<<<<<<< HEAD
		})
=======
		want: []*status.RouteConditionsUpdate{{
			FullName: types.NamespacedName{Namespace: "default", Name: "basic"},
			Conditions: map[gatewayapi_v1alpha1.RouteConditionType]metav1.Condition{
				status.ConditionResolvedRefs: {
					Type:    string(status.ConditionResolvedRefs),
					Status:  contour_api_v1.ConditionFalse,
					Reason:  string(status.ReasonDegraded),
					Message: "invalid hostname \"*.*.projectcontour.io\": [a wildcard DNS-1123 subdomain must start with '*.', followed by a valid DNS subdomain, which must consist of lower case alphanumeric characters, '-' or '.' and end with an alphanumeric character (e.g. '*.example.com', regex used for validation is '\\*\\.[a-z0-9]([-a-z0-9]*[a-z0-9])?(\\.[a-z0-9]([-a-z0-9]*[a-z0-9])?)*')]",
				},
				gatewayapi_v1alpha1.ConditionRouteAdmitted: {
					Type:    string(gatewayapi_v1alpha1.ConditionRouteAdmitted),
					Status:  contour_api_v1.ConditionFalse,
					Reason:  "ErrorsExist",
					Message: "Errors found, check other Conditions for details.",
				},
			},
		}},
	})
>>>>>>> 14464add

		run(t, "TLSRoute: spec.rules.hostname: invalid hostname", testcase{
			gateway: gw,
			objs: []interface{}{
				kuardService,
				&gatewayapi_v1alpha1.TLSRoute{
					ObjectMeta: metav1.ObjectMeta{
						Name:      "basic",
						Namespace: "default",
						Labels: map[string]string{
							"app": "contour",
						},
					},
					Spec: gatewayapi_v1alpha1.TLSRouteSpec{
						Gateways: &gatewayapi_v1alpha1.RouteGateways{
							Allow: gatewayAllowTypePtr(gatewayapi_v1alpha1.GatewayAllowAll),
						},
						Rules: []gatewayapi_v1alpha1.TLSRouteRule{{
							Matches: []gatewayapi_v1alpha1.TLSRouteMatch{{
								SNIs: []gatewayapi_v1alpha1.Hostname{"#projectcontour.io"},
							}},
							ForwardTo: []gatewayapi_v1alpha1.RouteForwardTo{{
								ServiceName: pointer.StringPtr("kuard"),
								Port:        gatewayPort(8080),
							}},
						}},
					},
				}},
			want: []*status.ConditionsUpdate{{
				FullName: types.NamespacedName{Namespace: "default", Name: "basic"},
				Conditions: map[gatewayapi_v1alpha1.RouteConditionType]metav1.Condition{
					status.ConditionResolvedRefs: {
						Type:    string(status.ConditionResolvedRefs),
						Status:  contour_api_v1.ConditionFalse,
						Reason:  string(status.ReasonDegraded),
						Message: "invalid hostname \"#projectcontour.io\": [a lowercase RFC 1123 subdomain must consist of lower case alphanumeric characters, '-' or '.', and must start and end with an alphanumeric character (e.g. 'example.com', regex used for validation is '[a-z0-9]([-a-z0-9]*[a-z0-9])?(\\.[a-z0-9]([-a-z0-9]*[a-z0-9])?)*')]",
					},
					gatewayapi_v1alpha1.ConditionRouteAdmitted: {
						Type:    string(gatewayapi_v1alpha1.ConditionRouteAdmitted),
						Status:  contour_api_v1.ConditionFalse,
						Reason:  "ErrorsExist",
						Message: "Errors found, check other Conditions for details.",
					},
				},
			}},
<<<<<<< HEAD
		})
=======
		want: []*status.RouteConditionsUpdate{{
			FullName: types.NamespacedName{Namespace: "default", Name: "basic"},
			Conditions: map[gatewayapi_v1alpha1.RouteConditionType]metav1.Condition{
				status.ConditionResolvedRefs: {
					Type:    string(status.ConditionResolvedRefs),
					Status:  contour_api_v1.ConditionFalse,
					Reason:  string(status.ReasonDegraded),
					Message: "invalid hostname \"#projectcontour.io\": [a lowercase RFC 1123 subdomain must consist of lower case alphanumeric characters, '-' or '.', and must start and end with an alphanumeric character (e.g. 'example.com', regex used for validation is '[a-z0-9]([-a-z0-9]*[a-z0-9])?(\\.[a-z0-9]([-a-z0-9]*[a-z0-9])?)*')]",
				},
				gatewayapi_v1alpha1.ConditionRouteAdmitted: {
					Type:    string(gatewayapi_v1alpha1.ConditionRouteAdmitted),
					Status:  contour_api_v1.ConditionFalse,
					Reason:  "ErrorsExist",
					Message: "Errors found, check other Conditions for details.",
				},
			},
		}},
	})
>>>>>>> 14464add

		run(t, "TLSRoute: spec.rules.hostname: invalid hostname, ip address", testcase{
			gateway: gw,
			objs: []interface{}{
				kuardService,
				&gatewayapi_v1alpha1.TLSRoute{
					ObjectMeta: metav1.ObjectMeta{
						Name:      "basic",
						Namespace: "default",
						Labels: map[string]string{
							"app": "contour",
						},
					},
					Spec: gatewayapi_v1alpha1.TLSRouteSpec{
						Gateways: &gatewayapi_v1alpha1.RouteGateways{
							Allow: gatewayAllowTypePtr(gatewayapi_v1alpha1.GatewayAllowAll),
						},
						Rules: []gatewayapi_v1alpha1.TLSRouteRule{{
							Matches: []gatewayapi_v1alpha1.TLSRouteMatch{{
								SNIs: []gatewayapi_v1alpha1.Hostname{"1.2.3.4"},
							}},
							ForwardTo: []gatewayapi_v1alpha1.RouteForwardTo{{
								ServiceName: pointer.StringPtr("kuard"),
								Port:        gatewayPort(8080),
							}},
						}},
					},
				}},
			want: []*status.ConditionsUpdate{{
				FullName: types.NamespacedName{Namespace: "default", Name: "basic"},
				Conditions: map[gatewayapi_v1alpha1.RouteConditionType]metav1.Condition{
					status.ConditionResolvedRefs: {
						Type:    string(status.ConditionResolvedRefs),
						Status:  contour_api_v1.ConditionFalse,
						Reason:  string(status.ReasonDegraded),
						Message: "hostname \"1.2.3.4\" must be a DNS name, not an IP address",
					},
					gatewayapi_v1alpha1.ConditionRouteAdmitted: {
						Type:    string(gatewayapi_v1alpha1.ConditionRouteAdmitted),
						Status:  contour_api_v1.ConditionFalse,
						Reason:  "ErrorsExist",
						Message: "Errors found, check other Conditions for details.",
					},
				},
			}},
<<<<<<< HEAD
		})
	}
=======
		want: []*status.RouteConditionsUpdate{{
			FullName: types.NamespacedName{Namespace: "default", Name: "basic"},
			Conditions: map[gatewayapi_v1alpha1.RouteConditionType]metav1.Condition{
				status.ConditionResolvedRefs: {
					Type:    string(status.ConditionResolvedRefs),
					Status:  contour_api_v1.ConditionFalse,
					Reason:  string(status.ReasonDegraded),
					Message: "hostname \"1.2.3.4\" must be a DNS name, not an IP address",
				},
				gatewayapi_v1alpha1.ConditionRouteAdmitted: {
					Type:    string(gatewayapi_v1alpha1.ConditionRouteAdmitted),
					Status:  contour_api_v1.ConditionFalse,
					Reason:  "ErrorsExist",
					Message: "Errors found, check other Conditions for details.",
				},
			},
		}},
	})
>>>>>>> 14464add
}<|MERGE_RESOLUTION|>--- conflicted
+++ resolved
@@ -3400,14 +3400,9 @@
 func TestGatewayAPITLSRouteDAGStatus(t *testing.T) {
 
 	type testcase struct {
-<<<<<<< HEAD
 		objs    []interface{}
 		gateway *gatewayapi_v1alpha1.Gateway
-		want    []*status.ConditionsUpdate
-=======
-		objs []interface{}
-		want []*status.RouteConditionsUpdate
->>>>>>> 14464add
+		want    []*status.RouteConditionsUpdate
 	}
 
 	run := func(t *testing.T, desc string, tc testcase) {
@@ -3422,9 +3417,6 @@
 						Namespace: "contour",
 						Name:      "projectcontour",
 					},
-<<<<<<< HEAD
-					gateway: tc.gateway,
-=======
 					gatewayclass: &gatewayapi_v1alpha1.GatewayClass{
 						TypeMeta: metav1.TypeMeta{},
 						ObjectMeta: metav1.ObjectMeta{
@@ -3442,27 +3434,7 @@
 							},
 						},
 					},
-					gateway: &gatewayapi_v1alpha1.Gateway{
-						ObjectMeta: metav1.ObjectMeta{
-							Name:      "contour",
-							Namespace: "projectcontour",
-						},
-						Spec: gatewayapi_v1alpha1.GatewaySpec{
-							Listeners: []gatewayapi_v1alpha1.Listener{{
-								Port:     80,
-								Protocol: gatewayapi_v1alpha1.TLSProtocolType,
-								Routes: gatewayapi_v1alpha1.RouteBindingSelector{
-									Selector: &metav1.LabelSelector{
-										MatchLabels: map[string]string{
-											"app": "contour",
-										},
-									},
-									Kind: KindTLSRoute,
-								},
-							}},
-						},
-					},
->>>>>>> 14464add
+					gateway: tc.gateway,
 				},
 				Processors: []Processor{
 					&IngressProcessor{
@@ -3629,7 +3601,7 @@
 						}},
 					},
 				}},
-			want: []*status.ConditionsUpdate{{
+			want: []*status.RouteConditionsUpdate{{
 				FullName: types.NamespacedName{Namespace: "default", Name: "basic"},
 				Conditions: map[gatewayapi_v1alpha1.RouteConditionType]metav1.Condition{
 					status.ConditionResolvedRefs: {
@@ -3646,28 +3618,7 @@
 					},
 				},
 			}},
-<<<<<<< HEAD
 		})
-=======
-		want: []*status.RouteConditionsUpdate{{
-			FullName: types.NamespacedName{Namespace: "default", Name: "basic"},
-			Conditions: map[gatewayapi_v1alpha1.RouteConditionType]metav1.Condition{
-				status.ConditionResolvedRefs: {
-					Type:    string(status.ConditionResolvedRefs),
-					Status:  contour_api_v1.ConditionFalse,
-					Reason:  string(status.ReasonDegraded),
-					Message: "Spec.Rules.ForwardTo.ServiceName must be specified",
-				},
-				gatewayapi_v1alpha1.ConditionRouteAdmitted: {
-					Type:    string(gatewayapi_v1alpha1.ConditionRouteAdmitted),
-					Status:  contour_api_v1.ConditionFalse,
-					Reason:  "ErrorsExist",
-					Message: "Errors found, check other Conditions for details.",
-				},
-			},
-		}},
-	})
->>>>>>> 14464add
 
 		run(t, "TLSRoute: spec.rules.forwardTo.serviceName invalid on two matches", testcase{
 			gateway: gw,
@@ -3703,7 +3654,7 @@
 						}},
 					},
 				}},
-			want: []*status.ConditionsUpdate{{
+			want: []*status.RouteConditionsUpdate{{
 				FullName: types.NamespacedName{Namespace: "default", Name: "basic"},
 				Conditions: map[gatewayapi_v1alpha1.RouteConditionType]metav1.Condition{
 					status.ConditionResolvedRefs: {
@@ -3720,28 +3671,7 @@
 					},
 				},
 			}},
-<<<<<<< HEAD
 		})
-=======
-		want: []*status.RouteConditionsUpdate{{
-			FullName: types.NamespacedName{Namespace: "default", Name: "basic"},
-			Conditions: map[gatewayapi_v1alpha1.RouteConditionType]metav1.Condition{
-				status.ConditionResolvedRefs: {
-					Type:    string(status.ConditionResolvedRefs),
-					Status:  contour_api_v1.ConditionFalse,
-					Reason:  string(status.ReasonDegraded),
-					Message: "service \"invalid-one\" does not exist, service \"invalid-two\" does not exist",
-				},
-				gatewayapi_v1alpha1.ConditionRouteAdmitted: {
-					Type:    string(gatewayapi_v1alpha1.ConditionRouteAdmitted),
-					Status:  contour_api_v1.ConditionFalse,
-					Reason:  "ErrorsExist",
-					Message: "Errors found, check other Conditions for details.",
-				},
-			},
-		}},
-	})
->>>>>>> 14464add
 
 		run(t, "TLSRoute: spec.rules.forwardTo.servicePort not specified", testcase{
 			gateway: gw,
@@ -3770,7 +3700,7 @@
 						}},
 					},
 				}},
-			want: []*status.ConditionsUpdate{{
+			want: []*status.RouteConditionsUpdate{{
 				FullName: types.NamespacedName{Namespace: "default", Name: "basic"},
 				Conditions: map[gatewayapi_v1alpha1.RouteConditionType]metav1.Condition{
 					status.ConditionResolvedRefs: {
@@ -3787,28 +3717,7 @@
 					},
 				},
 			}},
-<<<<<<< HEAD
 		})
-=======
-		want: []*status.RouteConditionsUpdate{{
-			FullName: types.NamespacedName{Namespace: "default", Name: "basic"},
-			Conditions: map[gatewayapi_v1alpha1.RouteConditionType]metav1.Condition{
-				status.ConditionResolvedRefs: {
-					Type:    string(status.ConditionResolvedRefs),
-					Status:  contour_api_v1.ConditionFalse,
-					Reason:  string(status.ReasonDegraded),
-					Message: "Spec.Rules.ForwardTo.ServicePort must be specified",
-				},
-				gatewayapi_v1alpha1.ConditionRouteAdmitted: {
-					Type:    string(gatewayapi_v1alpha1.ConditionRouteAdmitted),
-					Status:  contour_api_v1.ConditionFalse,
-					Reason:  "ErrorsExist",
-					Message: "Errors found, check other Conditions for details.",
-				},
-			},
-		}},
-	})
->>>>>>> 14464add
 
 		run(t, "TLSRoute: spec.rules.forwardTo not specified", testcase{
 			gateway: gw,
@@ -3833,7 +3742,7 @@
 						}},
 					},
 				}},
-			want: []*status.ConditionsUpdate{{
+			want: []*status.RouteConditionsUpdate{{
 				FullName: types.NamespacedName{Namespace: "default", Name: "basic"},
 				Conditions: map[gatewayapi_v1alpha1.RouteConditionType]metav1.Condition{
 					status.ConditionResolvedRefs: {
@@ -3850,28 +3759,7 @@
 					},
 				},
 			}},
-<<<<<<< HEAD
 		})
-=======
-		want: []*status.RouteConditionsUpdate{{
-			FullName: types.NamespacedName{Namespace: "default", Name: "basic"},
-			Conditions: map[gatewayapi_v1alpha1.RouteConditionType]metav1.Condition{
-				status.ConditionResolvedRefs: {
-					Type:    string(status.ConditionResolvedRefs),
-					Status:  contour_api_v1.ConditionFalse,
-					Reason:  string(status.ReasonDegraded),
-					Message: "At least one Spec.Rules.ForwardTo must be specified.",
-				},
-				gatewayapi_v1alpha1.ConditionRouteAdmitted: {
-					Type:    string(gatewayapi_v1alpha1.ConditionRouteAdmitted),
-					Status:  contour_api_v1.ConditionFalse,
-					Reason:  "ErrorsExist",
-					Message: "Errors found, check other Conditions for details.",
-				},
-			},
-		}},
-	})
->>>>>>> 14464add
 
 		run(t, "TLSRoute: spec.rules.hostname: invalid wildcard", testcase{
 			gateway: gw,
@@ -3900,7 +3788,7 @@
 						}},
 					},
 				}},
-			want: []*status.ConditionsUpdate{{
+			want: []*status.RouteConditionsUpdate{{
 				FullName: types.NamespacedName{Namespace: "default", Name: "basic"},
 				Conditions: map[gatewayapi_v1alpha1.RouteConditionType]metav1.Condition{
 					status.ConditionResolvedRefs: {
@@ -3917,28 +3805,7 @@
 					},
 				},
 			}},
-<<<<<<< HEAD
 		})
-=======
-		want: []*status.RouteConditionsUpdate{{
-			FullName: types.NamespacedName{Namespace: "default", Name: "basic"},
-			Conditions: map[gatewayapi_v1alpha1.RouteConditionType]metav1.Condition{
-				status.ConditionResolvedRefs: {
-					Type:    string(status.ConditionResolvedRefs),
-					Status:  contour_api_v1.ConditionFalse,
-					Reason:  string(status.ReasonDegraded),
-					Message: "invalid hostname \"*.*.projectcontour.io\": [a wildcard DNS-1123 subdomain must start with '*.', followed by a valid DNS subdomain, which must consist of lower case alphanumeric characters, '-' or '.' and end with an alphanumeric character (e.g. '*.example.com', regex used for validation is '\\*\\.[a-z0-9]([-a-z0-9]*[a-z0-9])?(\\.[a-z0-9]([-a-z0-9]*[a-z0-9])?)*')]",
-				},
-				gatewayapi_v1alpha1.ConditionRouteAdmitted: {
-					Type:    string(gatewayapi_v1alpha1.ConditionRouteAdmitted),
-					Status:  contour_api_v1.ConditionFalse,
-					Reason:  "ErrorsExist",
-					Message: "Errors found, check other Conditions for details.",
-				},
-			},
-		}},
-	})
->>>>>>> 14464add
 
 		run(t, "TLSRoute: spec.rules.hostname: invalid hostname", testcase{
 			gateway: gw,
@@ -3967,7 +3834,7 @@
 						}},
 					},
 				}},
-			want: []*status.ConditionsUpdate{{
+			want: []*status.RouteConditionsUpdate{{
 				FullName: types.NamespacedName{Namespace: "default", Name: "basic"},
 				Conditions: map[gatewayapi_v1alpha1.RouteConditionType]metav1.Condition{
 					status.ConditionResolvedRefs: {
@@ -3984,28 +3851,7 @@
 					},
 				},
 			}},
-<<<<<<< HEAD
 		})
-=======
-		want: []*status.RouteConditionsUpdate{{
-			FullName: types.NamespacedName{Namespace: "default", Name: "basic"},
-			Conditions: map[gatewayapi_v1alpha1.RouteConditionType]metav1.Condition{
-				status.ConditionResolvedRefs: {
-					Type:    string(status.ConditionResolvedRefs),
-					Status:  contour_api_v1.ConditionFalse,
-					Reason:  string(status.ReasonDegraded),
-					Message: "invalid hostname \"#projectcontour.io\": [a lowercase RFC 1123 subdomain must consist of lower case alphanumeric characters, '-' or '.', and must start and end with an alphanumeric character (e.g. 'example.com', regex used for validation is '[a-z0-9]([-a-z0-9]*[a-z0-9])?(\\.[a-z0-9]([-a-z0-9]*[a-z0-9])?)*')]",
-				},
-				gatewayapi_v1alpha1.ConditionRouteAdmitted: {
-					Type:    string(gatewayapi_v1alpha1.ConditionRouteAdmitted),
-					Status:  contour_api_v1.ConditionFalse,
-					Reason:  "ErrorsExist",
-					Message: "Errors found, check other Conditions for details.",
-				},
-			},
-		}},
-	})
->>>>>>> 14464add
 
 		run(t, "TLSRoute: spec.rules.hostname: invalid hostname, ip address", testcase{
 			gateway: gw,
@@ -4034,7 +3880,7 @@
 						}},
 					},
 				}},
-			want: []*status.ConditionsUpdate{{
+			want: []*status.RouteConditionsUpdate{{
 				FullName: types.NamespacedName{Namespace: "default", Name: "basic"},
 				Conditions: map[gatewayapi_v1alpha1.RouteConditionType]metav1.Condition{
 					status.ConditionResolvedRefs: {
@@ -4051,27 +3897,6 @@
 					},
 				},
 			}},
-<<<<<<< HEAD
 		})
 	}
-=======
-		want: []*status.RouteConditionsUpdate{{
-			FullName: types.NamespacedName{Namespace: "default", Name: "basic"},
-			Conditions: map[gatewayapi_v1alpha1.RouteConditionType]metav1.Condition{
-				status.ConditionResolvedRefs: {
-					Type:    string(status.ConditionResolvedRefs),
-					Status:  contour_api_v1.ConditionFalse,
-					Reason:  string(status.ReasonDegraded),
-					Message: "hostname \"1.2.3.4\" must be a DNS name, not an IP address",
-				},
-				gatewayapi_v1alpha1.ConditionRouteAdmitted: {
-					Type:    string(gatewayapi_v1alpha1.ConditionRouteAdmitted),
-					Status:  contour_api_v1.ConditionFalse,
-					Reason:  "ErrorsExist",
-					Message: "Errors found, check other Conditions for details.",
-				},
-			},
-		}},
-	})
->>>>>>> 14464add
 }