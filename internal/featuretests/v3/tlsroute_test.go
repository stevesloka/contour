--- conflicted
+++ resolved
@@ -43,9 +43,6 @@
 	rh.OnAdd(svc)
 	rh.OnAdd(svcAnother)
 
-<<<<<<< HEAD
-	gatewayPassthrough := &gatewayapi_v1alpha1.Gateway{
-=======
 	rh.OnAdd(&gatewayapi_v1alpha1.GatewayClass{
 		TypeMeta: metav1.TypeMeta{},
 		ObjectMeta: metav1.ObjectMeta{
@@ -64,8 +61,7 @@
 		},
 	})
 
-	rh.OnAdd(&gatewayapi_v1alpha1.Gateway{
->>>>>>> 14464add
+	gatewayPassthrough := &gatewayapi_v1alpha1.Gateway{
 		ObjectMeta: metav1.ObjectMeta{
 			Name:      "contour",
 			Namespace: "projectcontour",
