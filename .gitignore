*.swp
*.swo
vendor/
<<<<<<< HEAD

=======
>>>>>>> 21178f88
.vs/<|MERGE_RESOLUTION|>--- conflicted
+++ resolved
@@ -1,8 +1,4 @@
 *.swp
 *.swo
 vendor/
-<<<<<<< HEAD
-
-=======
->>>>>>> 21178f88
 .vs/